--- conflicted
+++ resolved
@@ -84,6 +84,11 @@
 
             def optimized(*args):
                 flat_inputs = fx_pytree.tree_flatten_spec((*args, {}), in_spec)
+                # For scalar inputs, we need to wrap them into tensors
+                flat_example_inputs = [
+                    inp if isinstance(inp, torch.Tensor) else torch.tensor(inp)
+                    for inp in flat_example_inputs
+                ]
                 flat_outputs = module.run(flat_inputs)
                 return pytree.tree_unflatten(flat_outputs, out_spec)
 
@@ -101,27 +106,17 @@
             in_spec = pytree.treespec_loads(call_spec[0])
             out_spec = pytree.treespec_loads(call_spec[1])
 
-<<<<<<< HEAD
-    @classmethod
-    def run_compiled(cls, optimized, exported, example_inputs):
-        flat_example_inputs = fx_pytree.tree_flatten_spec(
-            (example_inputs, {}), exported.call_spec.in_spec
-        )
-        # For scalar inputs, we need to wrap them into tensors
-        flat_example_inputs = [
-            inp if isinstance(inp, torch.Tensor) else torch.tensor(inp)
-            for inp in flat_example_inputs
-        ]
-        output_tensors = optimized(flat_example_inputs)
-        return pytree.tree_unflatten(output_tensors, exported.call_spec.out_spec)
-=======
             def optimized(*args):
                 flat_inputs = fx_pytree.tree_flatten_spec((*args, {}), in_spec)
+                # For scalar inputs, we need to wrap them into tensors
+                flat_example_inputs = [
+                    inp if isinstance(inp, torch.Tensor) else torch.tensor(inp)
+                    for inp in flat_example_inputs
+                ]
                 flat_outputs = module.run(flat_inputs)
                 return pytree.tree_unflatten(flat_outputs, out_spec)
 
         return optimized
->>>>>>> 842c1d54
 
     @classmethod
     def run(cls, device, model, example_inputs, options=None, constraints=None):
