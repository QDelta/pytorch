--- conflicted
+++ resolved
@@ -2,14 +2,8 @@
 from tools.codegen.model import (Type, BaseTy, BaseType, OptionalType,
                                  ListType, OperatorName, FunctionSchema,
                                  Return, TensorOptionsArguments)
-<<<<<<< HEAD
-from tools.codegen.api.types import (BaseCppType, BaseCType, OptionalCType,
-                                     ConstRefCType, NamedCType,
-                                     MutRefCType, deviceT, layoutT,
-=======
 from tools.codegen.api.types import (CType, BaseCppType, BaseCType, OptionalCType,
                                      NamedCType, deviceT, layoutT,
->>>>>>> fe820b38
                                      VectorCType, boolT, longT, doubleT, ListCType, stringT,
                                      scalarT, scalarTypeT)
 
