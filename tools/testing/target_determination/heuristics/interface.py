import sys
from abc import abstractmethod
from copy import copy
from enum import Enum
from functools import total_ordering
from itertools import chain
from typing import (
    Any,
    Callable,
    Dict,
    FrozenSet,
    Iterable,
    Iterator,
    List,
    Optional,
    Tuple,
)

from tools.testing.test_run import TestRun, TestRuns


# Note: Keep the implementation of Relevance private to this file so
# that it's easy to change in the future as we discover what's needed
@total_ordering
class Relevance(Enum):
    HIGH = 4
<<<<<<< HEAD
    PROBABLE = 3
    UNRANKED = 2
    UNLIKELY = 1  # Not yet supported. Needs more infra to be usable
    NONE = 0  # Not yet supported. Needs more infra to be usable
=======
    NONE = 3
    PROBABLE = 2
    UNLIKELY = 1
    UNRANKED = 0
>>>>>>> a1d1b73a

    def __eq__(self, other: object) -> bool:
        if not isinstance(other, Relevance):
            return False

        return self.value == other.value

    def __lt__(self, other: object) -> bool:
        if not isinstance(other, Relevance):
            raise NotImplementedError(f"Can't compare {self} to {other}")

        return self.value < other.value

    @staticmethod
    def priority_traversal() -> Iterator["Relevance"]:
        yield Relevance.HIGH
<<<<<<< HEAD
        yield Relevance.PROBABLE
        yield Relevance.UNRANKED
        yield Relevance.UNLIKELY
        yield Relevance.NONE
=======
        yield Relevance.NONE
        yield Relevance.PROBABLE
        yield Relevance.UNLIKELY
        yield Relevance.UNRANKED
>>>>>>> a1d1b73a


METRIC_RELEVANCE_GROUP = "relevance_group"
METRIC_ORDER_WITHIN_RELEVANCE_GROUP = "order_within_relevance_group"
METRIC_NUM_TESTS_IN_RELEVANCE_GROUP = "num_tests_in_relevance_group"
METRIC_ORDER_OVERALL = "order_overall"
METRIC_HEURISTIC_NAME = "heuristic_name"


class TestPrioritizations:
    """
    Describes the results of whether heuristics consider a test relevant or not.

    All the different ranks of tests are disjoint, meaning a test can only be in one category, and they are only
    declared at initization time.

    A list can be empty if a heuristic doesn't consider any tests to be in that category.

    Important: Lists of tests must always be returned in a deterministic order,
               otherwise it breaks the test sharding logic
    """

<<<<<<< HEAD
    _test_priorities: List[List[TestRun]]  # This list MUST be ordered by Relevance
=======
    _test_priorities: List[List[TestRun]]
>>>>>>> a1d1b73a
    _original_tests: FrozenSet[str]

    def __init__(
        self,
        tests_being_ranked: Iterable[str],  # The tests that are being prioritized.
        high_relevance: Optional[List[str]] = None,
        probable_relevance: Optional[List[str]] = None,
        unranked_relevance: Optional[List[str]] = None,
        unlikely_relevance: Optional[List[str]] = None,
        no_relevance: Optional[List[str]] = None,
    ) -> None:
        self._original_tests = frozenset(tests_being_ranked)

        self._test_priorities = [[] for _ in range(5)]
        # Setup the initial priorities
        self._test_priorities[Relevance.UNRANKED.value] = [
            TestRun(test) for test in tests_being_ranked
        ]

        for test in high_relevance or []:
            self.set_test_relevance(TestRun(test), Relevance.HIGH)
        for test in probable_relevance or []:
            self.set_test_relevance(TestRun(test), Relevance.PROBABLE)
        for test in unranked_relevance or []:
            self.set_test_relevance(TestRun(test), Relevance.UNRANKED)
        for test in unlikely_relevance or []:
            self.set_test_relevance(TestRun(test), Relevance.UNLIKELY)
        for test in no_relevance or []:
            self.set_test_relevance(TestRun(test), Relevance.NONE)

        self.validate_test_priorities()

    def _traverse_priorities(self) -> Iterator[Tuple[Relevance, List[TestRun]]]:
        for relevance in Relevance.priority_traversal():
            yield (relevance, self._test_priorities[relevance.value])

    def get_pointer_to_test(self, test_run: TestRun) -> Iterator[Tuple[Relevance, int]]:
        """
        Returns all test runs that contain any subset of the given test_run and their current relevance.

        self._test_priorities should NOT have items added or removed form it while iterating over the
        results of this function.
        """
        # Find a test run that contains the given TestRun and it's relevance.
        found_match = False
        for relevance, tests in self._traverse_priorities():
            for idx, existing_test_run in enumerate(tests):
                # Does the existing test run contain any of the test we're looking for?
                shared_test = existing_test_run & test_run
                if not shared_test.is_empty():
                    found_match = True
                    yield (Relevance(relevance), idx)

        if not found_match:
            raise ValueError(f"Test {test_run} not found in any relevance group")

    def _update_test_relevance(
        self,
        test_run: TestRun,
        new_relevance: Relevance,
        acceptable_relevance_fn: Callable[[Relevance, Relevance], bool],
    ) -> None:
        """
        Updates the test run's relevance to the new relevance.
<<<<<<< HEAD

        If the tests in the test run were previously split up into multiple test runs, all the chunks at a lower
        relevance will be merged into one new test run at the new relevance, appended to the end of the relevance group.

=======

        If the tests in the test run were previously split up into multiple test runs, all the chunks at a lower
        relevance will be merged into one new test run at the new relevance, appended to the end of the relevance group.

>>>>>>> a1d1b73a
        However, any tests in a test run that are already at the desired relevance will be left alone, keeping it's
        original place in the relevance group.
        """
        if test_run.test_file not in self._original_tests:
            return  # We don't need this test

        # The tests covered by test_run could potentially have been split up into
        # multiple test runs, each at a different relevance. Let's make sure to bring
        # all of them up to the minimum relevance
        upgraded_tests = TestRun.empty()
        tests_to_remove = []
        for curr_relevance, test_run_idx in self.get_pointer_to_test(test_run):
            if acceptable_relevance_fn(curr_relevance, new_relevance):
                # This test is already at the desired relevance
                continue  # no changes needed

            test_run_to_rerank = self._test_priorities[curr_relevance.value][
                test_run_idx
            ]
            # Remove the requested tests from their current relevance group, to be added to the new one
            remaining_tests = test_run_to_rerank - test_run
            upgraded_tests |= test_run_to_rerank & test_run

            # Remove the tests that are being upgraded
            if remaining_tests:
                self._test_priorities[curr_relevance.value][
                    test_run_idx
                ] = remaining_tests
            else:
                # List traversal prevents us from deleting these immediately, so note them for later
                tests_to_remove.append((curr_relevance, test_run_idx))

        for relevance, test_idx in tests_to_remove:
            del self._test_priorities[relevance.value][test_idx]

        # And add them to the desired relevance group
        if upgraded_tests:
            self._test_priorities[new_relevance.value].append(upgraded_tests)

    def set_test_relevance(self, test_run: TestRun, new_relevance: Relevance) -> None:
        return self._update_test_relevance(
            test_run, new_relevance, lambda curr, new: curr == new
        )

    def raise_test_relevance(self, test_run: TestRun, new_relevance: Relevance) -> None:
        return self._update_test_relevance(
            test_run, new_relevance, lambda curr, new: curr >= new
        )

    def validate_test_priorities(self) -> None:
        # Union all TestRuns that contain include/exclude pairs
        all_tests = self.get_all_tests()
        files = {}
        for test in all_tests:
            if test.test_file not in files:
                files[test.test_file] = copy(test)
            else:
                files[test.test_file] |= test

        for test in files.values():
            assert (
                test.is_full_file()
            ), f"All includes should have been excluded elsewhere, and vice versa. Test run `{test}` violates that"

        # Ensure that the set of tests in the TestPrioritizations is identical to the set of tests passed in
        assert self._original_tests == set(
            files.keys()
        ), "The set of tests in the TestPrioritizations must be identical to the set of tests passed in"

    def integrate_priorities(self, other: "TestPrioritizations") -> None:
        """
        Integrates priorities from another TestPrioritizations object.

        The final result takes all tests from the `self` and rearranges them based on priorities from `other`.
        Currently it will only raise the priority of a test, never lower it.
        """
        assert (
            self._original_tests == other._original_tests
        ), "Both tests should stem from the same original test list"

        for relevance, _ in other._traverse_priorities():
            if relevance > Relevance.UNRANKED:
                for test in other._test_priorities[relevance.value]:
                    self.raise_test_relevance(test, relevance)
<<<<<<< HEAD
                # TODO: Hande the case where a test is moved to a lower relevance group (once we support that scenario)
=======
>>>>>>> a1d1b73a

        self.validate_test_priorities()
        return

    def get_all_tests(self) -> TestRuns:
        """Returns all tests in the TestPrioritizations"""
        return tuple(chain(*self._test_priorities))

    def get_prioritized_tests(self) -> TestRuns:
        return self.get_high_relevance_tests() + self.get_probable_relevance_tests()

    def get_high_relevance_tests(self) -> TestRuns:
        return tuple(test for test in self._test_priorities[Relevance.HIGH.value])

    def get_probable_relevance_tests(self) -> TestRuns:
        return tuple(test for test in self._test_priorities[Relevance.PROBABLE.value])

    def get_unranked_relevance_tests(self) -> TestRuns:
        return tuple(test for test in self._test_priorities[Relevance.UNRANKED.value])

    def get_unlikely_relevance_tests(self) -> TestRuns:
        return tuple(test for test in self._test_priorities[Relevance.UNLIKELY.value])

    def get_none_relevance_tests(self) -> TestRuns:
        return tuple(test for test in self._test_priorities[Relevance.NONE.value])

    def print_info(self) -> None:
        def _print_tests(label: str, tests: List[TestRun]) -> None:
            if not tests:
                return

            print(f"{label} tests ({len(tests)}):")
            for test in tests:
                if test in tests:
                    print(f"  {test}")

        for relevance_group, tests in self._traverse_priorities():
            _print_tests(f"{Relevance(relevance_group).name.title()} Relevance", tests)

    def _get_test_relevance_group(self, test_run: TestRun) -> Relevance:
        """Returns the rank of the given test run."""
        for relevance_group, tests in self._traverse_priorities():
            if any(t.contains(test_run) for t in tests):
                return Relevance(relevance_group)

        print("holup, retry")
        for relevance_group, tests in self._traverse_priorities():
            if any(
                t.contains(test_run) for t in tests
            ):  # t could be the entire test_run or a superset
                return Relevance(relevance_group)

        raise ValueError(f"Test {test_run} not found in any relevance group")

    def _get_test_order(self, test_run: TestRun) -> int:
        """Returns the rank this heuristic suggested for the test run."""
        base_rank = 0

        for _, relevance_group_tests in self._traverse_priorities():
            for idx, test in enumerate(relevance_group_tests):
                if test.contains(
                    test_run
                ):  # test could be the entire test_run or a superset
                    return base_rank + idx
            base_rank += len(relevance_group_tests)

        raise ValueError(f"Test {test_run} not found in any relevance group")

    def _get_test_order_within_relevance_group(self, test_run: TestRun) -> int:
        """Returns the highest test order of any test class within the same relevance group."""
        for _, relevance_group_tests in self._traverse_priorities():
            for idx, test in enumerate(relevance_group_tests):
                if test.contains(
                    test_run
                ):  # test could be the entire test_run or a superset
                    return idx

        raise ValueError(f"Test {test_run} not found in any relevance group")

    def get_priority_info_for_test(self, test_run: TestRun) -> Dict[str, Any]:
        """Given a failing test, returns information about it's prioritization that we want to emit in our metrics."""
        relevance = self._get_test_relevance_group(test_run)
        return {
            METRIC_RELEVANCE_GROUP: relevance.name,
            METRIC_ORDER_WITHIN_RELEVANCE_GROUP: self._get_test_order_within_relevance_group(
                test_run
            ),
            METRIC_NUM_TESTS_IN_RELEVANCE_GROUP: len(
                self._test_priorities[relevance.value]
            ),
            METRIC_ORDER_OVERALL: self._get_test_order(test_run),
        }


class AggregatedHeuristics:
    """
    Aggregates the results across all heuristics.

    It saves the individual results from each heuristic and exposes an aggregated view.
    """

    _heuristic_results: Dict[
        "HeuristicInterface", TestPrioritizations
    ]  # Key is the Heuristic's name. Dicts will preserve the order of insertion, which is important for sharding

    unranked_tests: Tuple[str, ...]

    def __init__(self, unranked_tests: List[str]) -> None:
        self.unranked_tests = tuple(unranked_tests)
        self._heuristic_results = {}

    def add_heuristic_results(
        self, heuristic: "HeuristicInterface", heuristic_results: TestPrioritizations
    ) -> None:
        if heuristic in self._heuristic_results:
            raise ValueError(f"We already have heuristics for {heuristic.name}")

        self._heuristic_results[heuristic] = heuristic_results

    def get_aggregated_priorities(
        self, include_trial: bool = False
    ) -> TestPrioritizations:
        """
        Returns the aggregated priorities across all heuristics.
        """
        aggregated_priorities = TestPrioritizations(
            tests_being_ranked=self.unranked_tests
        )

        for heuristic, heuristic_results in self._heuristic_results.items():
            if heuristic.trial_mode and not include_trial:
                continue

            aggregated_priorities.integrate_priorities(heuristic_results)

        return aggregated_priorities

    def get_test_stats(self, test: TestRun) -> Dict[str, Any]:
        """
        Returns the aggregated statistics for a given test.
        """
        stats: Dict[str, Any] = {
            "test_name": test.test_file,
            "test_filters": test.get_pytest_filter(),
        }

        # Get baseline metrics assuming we didn't have any TD heuristics
        baseline_priorities = TestPrioritizations(
            tests_being_ranked=self.unranked_tests
        )
        baseline_stats = baseline_priorities.get_priority_info_for_test(test)
        baseline_stats["heuristic_name"] = "baseline"
        stats["without_heuristics"] = baseline_stats

        # Get metrics about the heuristics used
        heuristics = []

        # Figure out which heuristic gave this test the highest priority (if any)
        highest_ranking_heuristic = None
        highest_ranking_heuristic_order: int = sys.maxsize

        # And figure out how many heuristics suggested prioritizing this test
        num_heuristics_prioritized_by = 0

        for heuristic, heuristic_results in self._heuristic_results.items():
            metrics = heuristic_results.get_priority_info_for_test(test)
            metrics["heuristic_name"] = heuristic.name
            metrics["trial_mode"] = heuristic.trial_mode
            heuristics.append(metrics)

            if not heuristic.trial_mode and heuristic_results._get_test_relevance_group(
                test
            ) in [
                Relevance.HIGH,
                Relevance.PROBABLE,
            ]:
                num_heuristics_prioritized_by += 1

                # "highest_ranking_heuristic" should only consider heuristics that actually prioritize the test.
                # Sometimes an UNRANKED heuristic could be have an overall order above a PRIORITIZED heuristic
                # because it was randomly sorted higher initially, while the heuristic that actually prioritized it
                # used other data to determined it to be slighlty less relevant than other tests.
                if metrics[METRIC_ORDER_OVERALL] < highest_ranking_heuristic_order:
                    highest_ranking_heuristic = heuristic.name
                    highest_ranking_heuristic_order = metrics[METRIC_ORDER_OVERALL]

        stats["heuristics"] = heuristics

        # Easier to compute here than in rockset
        stats["num_heuristics_prioritized_by"] = num_heuristics_prioritized_by

        stats[
            "aggregated"
        ] = self.get_aggregated_priorities().get_priority_info_for_test(test)

        stats["aggregated_trial"] = self.get_aggregated_priorities(
            include_trial=True
        ).get_priority_info_for_test(test)

        if highest_ranking_heuristic:
            stats["highest_ranking_heuristic"] = highest_ranking_heuristic

        return stats


class HeuristicInterface:
    """
    Interface for all heuristics.
    """

    description: str

    # When trial mode is set to True, this heuristic's predictions will not be used
    # to reorder tests. It's results will however be emitted in the metrics.
    trial_mode: bool

    @abstractmethod
    def __init__(self, **kwargs: Any) -> None:
        self.trial_mode = kwargs.get("trial_mode", False)  # type: ignore[assignment]

    @abstractmethod
    def get_test_priorities(self, tests: List[str]) -> TestPrioritizations:
        """
        Returns the prioritizations for the given tests.

        The set of test in TestPrioritizations _must_ be identical to the set of tests passed in.
        """
        pass

    @property
    def name(self) -> str:
        return self.__class__.__name__

    def __str__(self) -> str:
        return self.name<|MERGE_RESOLUTION|>--- conflicted
+++ resolved
@@ -24,17 +24,10 @@
 @total_ordering
 class Relevance(Enum):
     HIGH = 4
-<<<<<<< HEAD
-    PROBABLE = 3
-    UNRANKED = 2
-    UNLIKELY = 1  # Not yet supported. Needs more infra to be usable
-    NONE = 0  # Not yet supported. Needs more infra to be usable
-=======
     NONE = 3
     PROBABLE = 2
     UNLIKELY = 1
     UNRANKED = 0
->>>>>>> a1d1b73a
 
     def __eq__(self, other: object) -> bool:
         if not isinstance(other, Relevance):
@@ -51,17 +44,10 @@
     @staticmethod
     def priority_traversal() -> Iterator["Relevance"]:
         yield Relevance.HIGH
-<<<<<<< HEAD
-        yield Relevance.PROBABLE
-        yield Relevance.UNRANKED
-        yield Relevance.UNLIKELY
-        yield Relevance.NONE
-=======
         yield Relevance.NONE
         yield Relevance.PROBABLE
         yield Relevance.UNLIKELY
         yield Relevance.UNRANKED
->>>>>>> a1d1b73a
 
 
 METRIC_RELEVANCE_GROUP = "relevance_group"
@@ -84,11 +70,7 @@
                otherwise it breaks the test sharding logic
     """
 
-<<<<<<< HEAD
-    _test_priorities: List[List[TestRun]]  # This list MUST be ordered by Relevance
-=======
     _test_priorities: List[List[TestRun]]
->>>>>>> a1d1b73a
     _original_tests: FrozenSet[str]
 
     def __init__(
@@ -153,17 +135,10 @@
     ) -> None:
         """
         Updates the test run's relevance to the new relevance.
-<<<<<<< HEAD
 
         If the tests in the test run were previously split up into multiple test runs, all the chunks at a lower
         relevance will be merged into one new test run at the new relevance, appended to the end of the relevance group.
 
-=======
-
-        If the tests in the test run were previously split up into multiple test runs, all the chunks at a lower
-        relevance will be merged into one new test run at the new relevance, appended to the end of the relevance group.
-
->>>>>>> a1d1b73a
         However, any tests in a test run that are already at the desired relevance will be left alone, keeping it's
         original place in the relevance group.
         """
@@ -248,10 +223,6 @@
             if relevance > Relevance.UNRANKED:
                 for test in other._test_priorities[relevance.value]:
                     self.raise_test_relevance(test, relevance)
-<<<<<<< HEAD
-                # TODO: Hande the case where a test is moved to a lower relevance group (once we support that scenario)
-=======
->>>>>>> a1d1b73a
 
         self.validate_test_priorities()
         return
