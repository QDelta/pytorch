import collections
import dataclasses
import warnings
import itertools
from contextlib import contextmanager, nullcontext
from dataclasses import dataclass
from enum import Enum
from functools import wraps
from typing import Any, Callable, Dict, List, Optional, Tuple, Union
from torch.fx.experimental.proxy_tensor import is_sym_node

import torch
import torch.fx.traceback as fx_traceback
import torch.nn as nn
import torch.utils._pytree as pytree
import torch.utils.dlpack
from torch import Tensor
<<<<<<< HEAD
from torch._subclasses import FakeTensorMode, CrossRefFakeMode, FakeTensor
=======
from torch._dynamo import disable as disable_torchdynamo
from torch._dynamo.utils import dynamo_timed
from torch._subclasses import FakeTensorMode, CrossRefFakeMode
>>>>>>> f45fe7de
from torch.fx import immutable_collections, Interpreter
from torch.fx.experimental.symbolic_shapes import ShapeEnv
from torch.multiprocessing.reductions import StorageWeakRef
from torch.nn.utils import stateless

from functorch import make_fx
from torch._dispatch.python import enable_python_dispatcher
from . import config
from .named_members_polyfill import _named_buffers, _named_parameters
from .partitioners import default_partition

MutationType = Enum("MutationType", ("none", "metadata_only", "data"))
OutputType = Enum("OutputType", ("non_alias", "alias_of_input", "alias_of_intermediate"))

pytree._register_pytree_node(
    immutable_collections.immutable_list,
    lambda x: (list(x), None),
    lambda x, c: immutable_collections.immutable_list(x),
)
pytree._register_pytree_node(
    immutable_collections.immutable_dict,
    lambda x: (list(x.values()), list(x.keys())),
    lambda x, c: immutable_collections.immutable_dict(
        {key: value for key, value in zip(c, x)}
    ),
)

aten = torch.ops.aten

# This global counter increments every time we compile a graph with
# AOTAutograd.  You can use this to correlate runtime error messages
# with compile time (e.g., if you get an error at runtime saying
# compiled graph 3 failed, you can set a breakpoint at compile time
# for this graph number to investigate further at compile time.)
#
# NB: this is different from get_aot_compilation_context, which tracks
# each underlying graph that is compiled.  In contrast, AOT_COUNTER
# corresponds to top-level invocations of aot_module/aot_function;
# one counter is allocated per entire compiled block (but this block
# may involve compiling multiple subgraphs; e.g., for forwards/backwards)
AOT_COUNTER = itertools.count()

KNOWN_TYPES = [torch.Tensor, int, str, float, bool, torch.SymInt, torch.SymFloat]

@contextmanager
def preserve_rng_state():
    rng_state = torch.clone(torch.random.get_rng_state())
    if torch.cuda.is_available():
        cuda_rng_state = torch.clone(torch.cuda.get_rng_state())
    try:
        yield
    finally:
        torch.random.set_rng_state(rng_state)
        if torch.cuda.is_available():
            torch.cuda.set_rng_state(cuda_rng_state)


# Set up hooks so that during backward the fx's stack_trace is properly set
callback_set = False


def setup_stacktrace_preservation_hooks(roots: List):
    def iter_graph(roots):
        if not roots:
            return
        seen = set()
        q = collections.deque()
        for node in roots:
            if node is not None:
                seen.add(node)
                q.append(node)

        while q:
            node = q.popleft()
            for fn, _idx in node.next_functions:
                if fn in seen or fn is None:
                    continue
                seen.add(fn)
                q.append(fn)

            yield node

    def get_callback(saved_stack_):
        def callback():
            global callback_set
            fx_traceback.set_stack_trace(saved_stack_)
            callback_set = False

        return callback

    def get_prehook(stack_):
        def prehook(grad_output):
            global callback_set

            if not callback_set:
                torch.autograd.variable.Variable._execution_engine.queue_callback(
                    get_callback(fx_traceback.format_stack())
                )
                callback_set = True

            fx_traceback.set_stack_trace(stack_)

        return prehook

    def get_posthook(special_stack_):
        def posthook(grad_input, grad_output):
            fx_traceback.set_stack_trace(special_stack_)

        return posthook

    for node in iter_graph(roots):
        forward_node_stack = node.metadata.get("traceback_", [])
        node.register_prehook(get_prehook(forward_node_stack))

        special_stack = forward_node_stack.copy()
        special_stack.append(
            "Gradient addition node due to multiple use of tensor around:"
        )
        node.register_hook(get_posthook(special_stack))

# This class tells us about a user's forward output that is an alias.
# It can be an alias of either a user forward input, of of a graph intermediate.
@dataclass(frozen=True)
class OutputAliasInfo:
    # Tells us if this output is:
    # (1) a regular (non-aliased) output
    # (2) an alias of a forward input
    # (2) an alias of an intermediate (aka an alias of an output of the inner traced forward)
    output_type: OutputType
    # If (1) above, then
    # - Tells us that the base of this alias is user_fwd_input[base_idx]
    #   (This is an index into the inputs *before* we make synthetic bases)
    # If (2) above, then
    # - Tells us that the base of this alias is traced_fwd_outputs[base_idx]
    #   here, this refers to the index of the *direct* traced
    base_idx: int
    # sizes, strides and storage offset of the aliased output are all returned as actual (sym)ints
    # in the compiled forward. These indices tell us where in the forward outputs to grab them.
    sizes_idx: Optional[int]
    strides_idx: Optional[int]
    storage_offset_idx: Optional[int]
    # We store the actual output alias that we traced in the forward (should be a fake tensor)
    # to grab any other non-symbolic properties on the output alias, like requires_grad.
    # It's optional here, for cases where the user directly returns an input as an output.
    # If output_type == non_alias, then these fields are also always None.
    tensor_meta: Optional[Tensor]

# This class tells us about how to perform a metadata mutation on forward inputs.
# it only applies to forward inputs that experience metadata-only mutations
@dataclass(frozen=True)
class InputAliasInfo:
    # This object gives us information about how to perform a metadata-mutation
    # on original_fwd_inputs[base_idx]
    #   (This is an index into the inputs *before* we make synthetic bases)
    base_idx: int
    # sizes, strides and storage offset of the aliased output are all returned as actual (sym)ints
    # in the compiled forward. These indices tell us where in the forward outputs to grab them.
    sizes_idx: int
    strides_idx: int
    storage_offset_idx: int
    # We store the actual output alias that we traced in the forward (should be a fake tensor)
    # to grab any other non-symbolic properties on the output alias, like requires_grad.
    tensor_meta: Tensor

# This class encapsulates all aliasing + mutation info we need about the forward graph
# See a more detailed overview of the edge case handling at
# https://docs.google.com/document/d/19UoIh_SVrMy_b2Sx5ZaeOJttm6P0Qmyss2rdBuyfoic/edit
@dataclass(frozen=True)
class ViewAndMutationMeta:
    # length: # user forward inputs
    # For every input, tells us whether the input:
    # (a) is not mutated
    # (b) only metadata is mutated
    # (c) data (and maybe metadta) is mutated
    mutated_input_info: List[MutationType]
    # length: (# inputs of the user forward)
    # metadata_mutation_input_info[i] is not None <====> mutated_input_info[i] == MutationType.metadata_only
    # We stash the updated FakeTensor that we traced with in the forward in here,
    # that way we can use it to replay the metadata mutation
    metadata_mutation_input_info: List[Optional[InputAliasInfo]]
    # length: # outputs in the compiled forward (not including output alias symints). Equal to:
    # length: (# inputs w data mutations) + (# outputs that don't alias inputs)
    # For every output *and* mutated input returned from the forward,
    # tells us whether or not the output should require gradients or not
    requires_grad_out_info: List[bool]
    # length: # fw outputs
    aliased_output_info: List[OutputAliasInfo]

def gen_alias_from_base(aliased_base_tensor, size, stride, storage_offset, target_meta_tensor):
    # handle R2C and C2R
    if aliased_base_tensor.is_complex() and not target_meta_tensor.is_complex():
        aliased_out = torch.view_as_real(aliased_base_tensor).as_strided(size, stride, storage_offset)
    elif not aliased_base_tensor.is_complex() and target_meta_tensor.is_complex():
        aliased_out = torch.view_as_complex(aliased_base_tensor).as_strided(size, stride, storage_offset)
    else:
        aliased_out = aliased_base_tensor.as_strided(size, stride, storage_offset)
    # For outputs aliasing inputs, we need to check if the requires-gradness has changed.
    if aliased_base_tensor.requires_grad and not target_meta_tensor.requires_grad:
        aliased_out = aliased_out.detach()
    elif not aliased_base_tensor.requires_grad and target_meta_tensor.requires_grad:
        aliased_out.requires_grad_(True)
    return aliased_out

# This is a version of functionalization that is specifically designed
# for the AOTAutograd use case.
#
# Unlike functorch's variant, this doesn't use the functorch level system,
# instead it directly uses PyTorch's conventional dispatcher to hit the
# functionalization key.  In particular, this means that FunctionalTensorWrapper
# can have autograd data stored directly on it.
#
# In typical AOTAutograd usage, the dispatch key order will look like:
#
#   Autograd - Functionalization ~~~~> Proxy Mode - Fake Tensor
#       outer tensor                        inner tensor
#
# TODO: Provide a faster version of this that assumes flat arguments
# (so no pytree necessary)
def run_functionalized_fw_and_collect_metadata(f):
    def to_fun(t):
        if isinstance(t, Tensor):
            return torch._to_functional_tensor(t, mirror_autograd_meta=True)
        else:
            return t

    def from_fun(t):
        if not isinstance(t, Tensor) or not torch._is_functional_tensor(t):
            return t
        torch._sync(t)
        return torch._from_functional_tensor(t)

    @wraps(f)
    def inner(*args):
        # This function is meant to be run with the forward, which expects a flat list of tensor/symint/other args.
        assert all(isinstance(a, torch.Tensor) or type(a) in KNOWN_TYPES for a in args)

        collect_mutated_input_info: List[MutationType] = []
        collect_requires_grad_out_info: List[bool] = []
        collect_aliased_output_info: List[OutputAliasInfo] = []
        collect_metadata_mutation_input_info: List[Optional[InputAliasInfo]] = []

        f_args = pytree.tree_map(to_fun, args)

        torch._enable_functionalization(reapply_views=True)
        try:
            outs = f(*f_args)
        finally:
            torch._disable_functionalization()

        flat_args, _ = pytree.tree_flatten(args)
        flat_f_args, _ = pytree.tree_flatten(f_args)
        flat_outs, _ = pytree.tree_flatten(outs)

        # Inspect the state of the input tensor functional wrapper to detect input mutation info
        inputs_with_mutated_data = []
        # If inp[i] has a metadata-only mutation, then maybe_inputs_with_mutated_metadata[i] contains the updated version
        maybe_inputs_with_mutated_metadata: List[Optional[torch.Tensor]] = []
        for (i, (arg, f_arg)) in enumerate(zip(flat_args, flat_f_args)):
            if not isinstance(arg, Tensor):
                continue
            torch._sync(f_arg)
            new_arg = torch._from_functional_tensor(f_arg)
            if arg is not new_arg:
                # Note [Input mutation handling in aot autograd]
                # We use functionalization to detect two types in input mutations:
                # (1) metadata-only input mutations, like input.t_()
                # (2) data input mutations, like input.add_(1)
                #     inputs that have both data and metadata mutated get lumped into (2).
                #
                # Why do we distinguish these two cases? aot autograd needs to handle them very differently.
                # For data mutations, we return the updated inputs *directly* in the compiled forward graph.
                # e.g.
                # def f(x):
                #     x.mul_(2)
                #     out = x.mul(3)
                #     return out
                #
                # // This function gets compiled and dumped inside of an autograd.Function.forward()
                # def traced_forward(x):
                #     x_updated = x.mul(2)
                #     out = x_updated.mul(3)
                #     return x_updated, out
                #
                # // The returned function will call the compiled forward, and apply input mutations afterwards
                # def compiled_fn(x):
                #    x_updated, out = traced_forward(x)
                #    x.copy_(x_updated)
                #    return out
                #
                # For input metadata mutations, though, we cannot return the "updated input" in the forward graph,
                # Because it is an alias of an input. autograd.Function.forward can't handle arbitrary outputs that alias inputs.
                # Instead, we stash the "updated input metadata" during tracing
                # e.g.
                # def f(x):
                #     x.t_()
                #     out = x.mul(3)
                #     return out
                #
                # // This function gets compiled and dumped inside of an autograd.Function.forward()
                # // (We don't return x_updated. Just return the original fw out)
                # def traced_forward(x):
                #     x_updated = x.t()
                #     out = x_updated.mul(3)
                #     return out
                #
                # // The returned function will call the compiled forward, and apply input mutations afterwards
                # def compiled_fn(x):
                #    out = traced_forward(x)
                #    _x_updated_metadata = CompiledFunction.fw_metadata.metadata_mutation_input_info[0]
                #    x.as_strided_(_x_updated_metadata.size(), _x_updated_metadata.stride(), _x_updated_metadata.storage_offset())
                #    return out
                if StorageWeakRef(arg.storage()) == StorageWeakRef(new_arg.storage()):
                    # We can use the storage aliasing of the inputs and updated inputs
                    # to detect when an input was actually updated, or just inplace-viewed.
                    collect_mutated_input_info.append(MutationType.metadata_only)
                else:
                    collect_mutated_input_info.append(MutationType.data)
                    # Only return mutated inputs that mutate *data*, not metadata
                    # Note [Input mutation handling in aot autograd]
                    inputs_with_mutated_data.append(new_arg)
                    # For every mutated input, we ALSO need to return info on
                    # whether than mutated input requires gradients. Why?
                    # Our custom autograd.Function.forward returns updated inputs as outputs,
                    collect_requires_grad_out_info.append(f_arg.requires_grad)
            else:
                collect_mutated_input_info.append(MutationType.none)

            maybe_inputs_with_mutated_metadata.append(
                new_arg if collect_mutated_input_info[-1] == MutationType.metadata_only else None)

        def collect_grad_info(t):
            # Collect info on which output tensors require gradients,
            # so we can mark them properly in the returned autograd.Function.
            # We only collect requires_grad info on real forward outputs, and not on inputs.
            collect_requires_grad_out_info.append(isinstance(t, torch.Tensor) and t.requires_grad)

        # Note [output alias handling in aot autograd]
        # Given a function to compile where one of its outputs aliases an input,
        # we need to remove that output from the compiled graph and generate it off to the side.
        # e.g.
        # def f(x):
        #     return x.view(-1)
        #
        # Why? Two reasons:
        # (1) If your autograd.Function returns a view on an input in the forward, autograd.Function
        #     will not allow you to mutate it (This original came from arbitrary user code where the user might want to mutate)
        # (2) There's no reason to compile views anyway. We can just regenerate the view of the input off to the side,
        #
        # Another interesting case is when you have both mutation and aliasing:
        # def f(x):
        #     x.mul_(2)
        #     return x.view(-1)
        #
        # You could imagine that this output is now *safe* to compile and return in the autograd.Function,
        # because after functionalization runs, it will technically not alias an input:
        # def f_functionalized(x):
        #     x_updated = x.mul(2)
        #     return x_updated, x_updated.view(-1)
        #
        # However, this is still wrong: we can't return x_updated.view(-1) to the user. We are on the hook to return:
        # def traced_forward(x):
        #     x_updated = x.mul(2)
        #     return x_updated
        #
        # def compiled_fn(x)
        #     x_updated = traced_forward(x)
        #     x.copy_(x_updated)
        #     return x.view(-1)
        #
        # Why can't we return x_updated.view(-1) to the user?
        # It can have different metadata from x.view(-1)! Specifically, the input x could be a non-memory-dense tensor,
        # But the intermediate created by our graph, x_updated, will always be memory-dense.
        def filter_and_record_aliased_outs(outputs):
            # NOTE: this dict will clobber keys if we have multiple inputs that alias.
            # Let's say inpA and inpB alias, and the user generated an output using out = inpA.view(...)
            # For now, since we're not handling the case with multiple _base's sharing a storage,
            # it is actually fine to arbitrarily pick which input to regenerate the aliased output from.
            # e.g. out_new = inpB.as_strided(out.size(), out.stride(), out.storage_offset())
            #
            # This will be more complicated when you have multiple _base tensors aliasing the same
            # underlying storage, when we eventually handle that.
            # We'll need to ensure that we generate the view off of the right base.
            inp_storage_refs = {StorageWeakRef(inpt.storage()): idx for idx, inpt in enumerate(flat_f_args)}
            inp_tensor_ids = {id(inpt) for inpt in flat_f_args if isinstance(inpt, torch.Tensor)}
            inp_storage_refs_set = set(inp_storage_refs)

            non_aliased_input_outs = []
            # For a given output tensor that alias an input, tells us:
            # (1) the index of the input that we alias
            # (2) Whether or not the output is a view of the input, or if `output is input`
            #     (so we don't need to generate a view, and can return the input directly)
            # Note: if the function returns an output that *is* an input, we still cannot return it in the graph.
            # e.g.
            #   def f(x):
            #       x.add_(1)
            #       return x
            # Our compiled fw will return an "x_updated", but it is *not* ok to return that to the user.
            # We need to manually do x.copy_(x_updated), and return the original x to the user.
            # Why? for example, the metadata between x and x_updated might be different (e.g. _is_leaf())
            aliased_out_idx: Dict[torch.Tensor, Tuple[int, bool]] = {}

            for o in outputs:
                # Note: When detecting input/output aliasing, we NEED to do it using the outer FunctionalTensorWrapper objects.
                # In the case where we mutate an input *and* return a view of it, the outer wrappers will still alias,
                # but the inner tensors no longer alias.
                if isinstance(o, torch.Tensor) and StorageWeakRef(o.storage()) in inp_storage_refs:
                    aliased_inp_idx = inp_storage_refs[StorageWeakRef(o.storage())]
                    is_exact_input = id(o) in inp_tensor_ids
                    aliases_intermediate_and_not_input = False
                    aliased_out_idx[o] = (aliased_inp_idx, aliases_intermediate_and_not_input, is_exact_input)
                else:
                    # Only return outputs that are not aliases of inputs.
                    non_aliased_input_outs.append(o)
            # If a function involves creating a tensor, and returning a view of it, such that its _base is the intermediiate,
            # We need to make sure our graph returns the _base as a graph output, and we manually recreate the view
            # to return to the user. Why? The backend compiler is free to (incorrectly) not set requires_grad
            # on the base tensor, but we are obligated to properly set requires-gradness on the real output.
            non_aliased_outs = []
            for i, o in enumerate(non_aliased_input_outs):
                non_aliased_outs.append(o)

            return non_aliased_outs, aliased_out_idx

        non_aliased_outs, aliased_out_to_inp_idx = filter_and_record_aliased_outs(outs)

        pytree.tree_map(collect_grad_info, non_aliased_outs)

        # Calling convention: the output is (mutated_input_values, original_outs)
        # We return all mutated inputs + outputs here, **except** for any mutated inputs or outputs
        # that alias original inputs.
        # See Note [Input mutation handling in aot autograd]
        mutated_inps_and_outs = inputs_with_mutated_data + list(non_aliased_outs)

        # Our compiled forward function will return:
        # (1) non-aliased updated inputs
        # (2) non-aliased fw outputs
        # (3) size/stride/storage_offset metadata for updated aliased inputs
        # (4) size/stride/storage_offset metadata for aliased outputs

        start_idx_for_aliased_output_metadata = 0

        # First, gather the metadata info on mutated inputs (this only applies to inputs with metadata-only mutations))
        for i, maybe_aliased_updated_inp in enumerate(maybe_inputs_with_mutated_metadata):
            if maybe_aliased_updated_inp is None:
                collect_metadata_mutation_input_info.append(None)
                continue
            # Figure out where the sizes/strides/storage_offset are in the compiled fw output.
            sizes_idx = start_idx_for_aliased_output_metadata
            strides_idx = sizes_idx + len(maybe_aliased_updated_inp.size())
            storage_offset_idx = strides_idx + len(maybe_aliased_updated_inp.stride())
            # update our offset for the next tensor
            start_idx_for_aliased_output_metadata = storage_offset_idx + 1
            inp_info = InputAliasInfo(
                base_idx=i,
                sizes_idx=sizes_idx,
                strides_idx=strides_idx,
                storage_offset_idx=storage_offset_idx,
                tensor_meta=maybe_aliased_updated_inp,
            )
            collect_metadata_mutation_input_info.append(inp_info)

        # Next, gather the metadata info on the user's outputs that alias (either inputs or graph outputs)
        num_non_input_aliased_outputs = 0
        for o in outs:
            maybe_alias_info = aliased_out_to_inp_idx.get(o, None) if isinstance(o, torch.Tensor) else None
            if maybe_alias_info is None:
                output_type = OutputType.non_alias
                # Here, alias_idx will tell us which output from the inner forward this corresponds to.
                alias_idx = num_non_input_aliased_outputs
                sizes_idx = None
                strides_idx = None
                storage_offset_idx = None
                tensor_meta = None
            else:
                input_alias_idx, is_alias_of_intermediate_not_input, is_exact_input = maybe_alias_info
                if is_exact_input:
                    assert not is_alias_of_intermediate_not_input
                    output_type = OutputType.alias_of_input
                    alias_idx = input_alias_idx
                    sizes_idx = None
                    strides_idx = None
                    storage_offset_idx = None
                    tensor_meta = None
                else:
                    if is_alias_of_intermediate_not_input:
                        output_type = OutputType.alias_of_intermediate
                        alias_idx = num_non_input_aliased_outputs
                    else:
                        output_type = OutputType.alias_of_input
                        alias_idx = input_alias_idx
                    tensor_meta = o
                    # Figure out where the sizes/strides/storage_offset are in the compiled fw output.
                    sizes_idx = start_idx_for_aliased_output_metadata
                    strides_idx = sizes_idx + len(tensor_meta.size())
                    storage_offset_idx = strides_idx + len(tensor_meta.stride())
                    # update our offset for the next tensor
                    start_idx_for_aliased_output_metadata = storage_offset_idx + 1

            if output_type != OutputType.alias_of_input:
                num_non_input_aliased_outputs += 1

            inp_info = OutputAliasInfo(
                output_type=output_type,
                base_idx=alias_idx,
                sizes_idx=sizes_idx,
                strides_idx=strides_idx,
                storage_offset_idx=storage_offset_idx,
                tensor_meta=tensor_meta
            )
            collect_aliased_output_info.append(inp_info)

        # This is the total number of size/stride/storage_offset metadata outputs that we return in the forward,
        # used for regenerating aliases later.
        num_aliasing_metadata_outs = start_idx_for_aliased_output_metadata

        assert len(collect_metadata_mutation_input_info) == len(collect_mutated_input_info)

        assert len([x for x in collect_metadata_mutation_input_info if x is not None]) == len([
            x for x in collect_mutated_input_info if x == MutationType.metadata_only
        ])
        assert len(collect_aliased_output_info) == len(outs)
        assert len([x for x in collect_aliased_output_info if x.output_type != OutputType.alias_of_input]) == len(non_aliased_outs)


        # Our autograd.Function.forward returns both mutated inputs and outputs,
        # so we need grad info on all of them.
        assert len(collect_requires_grad_out_info) == len(mutated_inps_and_outs)

        metadata = ViewAndMutationMeta(
            mutated_input_info=collect_mutated_input_info,
            metadata_mutation_input_info=collect_metadata_mutation_input_info,
            requires_grad_out_info=collect_requires_grad_out_info,
            aliased_output_info=collect_aliased_output_info,
        )
        return metadata, pytree.tree_map(from_fun, mutated_inps_and_outs), num_aliasing_metadata_outs
    return inner


# This creates a functionalized joint forwards-backwards function given both
# the primals (to run forwards) and tangents (to run backwards).
#
# It uses the metadata that was created earlier to figure out what all of the outputs to the autograd.Function.forward are:
# (1) Which inputs received data mutations (and need to be passed as outputs into autograd.grad())
# (2) Which outputs are aliases of inputs (and should *not* be passed as outputs into autograd.grad())
def create_joint_forward_backward_functionalized(
    fn,
    *,
    meta: ViewAndMutationMeta,
    synthetic_base_info: Optional[List[Union[int, Tuple[int, List[Any]]]]],
):
    # NOTE: when we have synthetic base inputs, we need to clone them *before* creating views off of them.
    # This means that "idx" here represents the index of the (potentially) synthetic base.
    # What we need to do is:
    # (1) map the current (post-synthetic-base calling convention) input argument index
    #     to int index pre-synthetic-base-calling-convention.
    # (2) There could be multiple, if this index corresponds to a synthetic base
    #     that has multiple input aliases.
    # (3) If any of those corresponding inputs get metadata mutations, then we clone the base.
    def maybe_to_fresh_input(idx, t):
        if not isinstance(t, Tensor):
            return t

        if synthetic_base_info is None:
            outer_aliased_indices_of_current_base_arg = [idx]
        else:
            outer_aliased_indices_of_current_base_arg = [
                # For every argument index in the outer calling convention (before synthetic bases)
                # find its index in the inner calling convention.
                # if it matches the index of our current arg (idx), track the outer argument's index (i)
                i for i, outer_idx_or_lambda in enumerate(synthetic_base_info)
                if (isinstance(outer_idx_or_lambda, int) and outer_idx_or_lambda == idx)
                or (isinstance(outer_idx_or_lambda, tuple) and outer_idx_or_lambda[0] == idx)
            ]
        if any(meta.mutated_input_info[i] == MutationType.data for i in outer_aliased_indices_of_current_base_arg):
            # Make sure the primal we pass to autograd.grad()
            # seees the tensor before the mutation
            out = t.clone()
        elif any(meta.mutated_input_info[i] == MutationType.metadata_only for i in outer_aliased_indices_of_current_base_arg):
            # Make sure the primal we pass to autograd.grad()
            # seees the tensor before the metadata mutation
            out = t.view(t.shape)
        else:
            out = t
        return out

    def unpack_synthetic_bases(primals: List[Any]) -> List[Any]:
        # This is only not None if our graph mutates a graph input that aliases another graph input.
        if synthetic_base_info is None:
            return primals

        f_args_inner = []
        for outer_idx_or_lambda in synthetic_base_info:
            if isinstance(outer_idx_or_lambda, int):
                f_args_inner.append(primals[outer_idx_or_lambda])
            else:
                outer_base_idx, strided_args = outer_idx_or_lambda
                outer_base = primals[outer_base_idx]
                # TODO: we could consider storing and executing view replay logic here,
                # instead of a general as_strided() call.
                # This could also improve perf, since today this will cause
                # more as_strided_scatter() ops in the graph.
                view_arg = outer_base.as_strided(*strided_args)
                f_args_inner.append(view_arg)
        return f_args_inner

    def joint_forward_backward(
        primals: List[Any], tangents: List[Any]
    ) -> Tuple[List[Any], List[Any]]:
        # Call the forward pass, making sure to clone any inputs that are mutated first.
        # We need to ensure that the inputs we pass to autograd.grad() are the *original*
        # inputs, and not their mutated values.
        primals_no_input_mutations = [maybe_to_fresh_input(i, t) for i, t in enumerate(primals)]
        # This is also where we handle the calling convention around synthetic bases.
        # We need to make sure that we convert any synthetic base arguments into views
        # *after* we do the cloning above, to preserve the view relationship.
        primals_ = unpack_synthetic_bases(primals_no_input_mutations)
        assert len(meta.mutated_input_info) == len(primals_)
        all_outs = fn(*primals_)
        assert len(meta.aliased_output_info) == len(all_outs)

        # Pass any (non-aliased) outputs in as tangents, since they'll be returned as outputs in the fw
        # For outputs that are aliases of intermediates, we will have returned the output's _base as an output in the graph instead,
        # which we *should* send to grad()
        outputs_for_grad = [
            x
            # TODO: support ._base
            # x._base if meta.aliased_output_info[i].output_type == OutputType.alias_of_intermediate else x
            for (i, x) in enumerate(all_outs) if meta.aliased_output_info[i].output_type != OutputType.alias_of_input
        ]
        # Pass any (non-aliased) mutated inputs in as tangents, since they'll be returned as outputs in the fw
        # Important: the traced joint fw/bw will return updated inputs with data mutations,
        # but *not* with metadata mutations.
        # Instead, we shunt the updated metadata around externally
        # and update the input's metadata outside of the autograd.Function
        mutated_inputs_for_grad = [x for (i, x) in enumerate(primals_) if meta.mutated_input_info[i] == MutationType.data]
        mutated_inputs_and_outs_to_grad = mutated_inputs_for_grad + outputs_for_grad

        metadata_mutated_inps = [x for (i, x) in enumerate(primals_) if meta.mutated_input_info[i] == MutationType.metadata_only]
        # for user outputs that are aliases (either of inputs, or of graph intermediates)
        # figure out what metadata to return in the forward, which is needed to regenerate the output aliases
        aliased_outs = [x for (i, x) in enumerate(all_outs) if meta.aliased_output_info[i].output_type != OutputType.non_alias
                        and meta.aliased_output_info[i].tensor_meta is not None]
        output_metadata_for_fw = []
        for curr_alias in metadata_mutated_inps + aliased_outs:
            size_ = curr_alias.size()
            stride_ = curr_alias.stride()
            storage_offset_ = curr_alias.storage_offset()
            # FX IR doesn't know about tuples, so we flatten the metadata into individual ints/symints,
            # and index into the final output list later.
            output_metadata_for_fw += (size_ + stride_ + (storage_offset_,))

        # Take care to grab and sync the updated inputs from primals_ (the inputs we actually mutate!)
        # and not primals (the preserved inputs, pre-mutation, that we pass to grad())
        for i, arg in enumerate(primals_):
            if not isinstance(arg, Tensor):
                continue
            torch._sync(arg)

        # Get the inputs that need gradients
        grad_primals = []
        inputs_needs_grads = []
        # Note that we're not using primals_ here, being carefully not to pass any mutated inputs into autograd.grad()
        for p in primals:
            is_grad_tensor = isinstance(p, Tensor) and p.requires_grad
            inputs_needs_grads.append(is_grad_tensor)
            if is_grad_tensor:
                grad_primals.append(p)

        # Get the outputs that need gradients
        assert len(tangents) == len(mutated_inputs_and_outs_to_grad)
        needed_outs = []
        needed_tangents = []
        for out, tangent in zip(mutated_inputs_and_outs_to_grad, tangents):
            if isinstance(out, Tensor) and out.requires_grad:
                # A bit sketchy, but fixes e.g. test_aot_autograd_exhaustive_matmul_cpu_float32
                # The issue is that we are sensitive to decomps that don't accurately maintain
                # their output's _base.shape compared to eager mode, and this helps mitigate a bit.
                needed_outs.append(out if out.shape == tangent.shape else out.view(tangent.shape))
                needed_tangents.append(tangent.requires_grad_(True))

        setup_stacktrace_preservation_hooks([out.grad_fn for out in needed_outs])

        backward_out = []
        # Call the backwards pass
        if grad_primals:
            with fx_traceback.override_stack_trace():
                backward_out = torch.autograd.grad(
                    needed_outs,
                    grad_primals,
                    grad_outputs=needed_tangents,
                    allow_unused=True,
                )
        backward_out_iter = iter(backward_out)
        all_fw_outs = mutated_inputs_and_outs_to_grad + output_metadata_for_fw
        return all_fw_outs, [
            next(backward_out_iter) if i else None for i in inputs_needs_grads
        ]

    def to_fun(t):
        if isinstance(t, Tensor):
            return torch._to_functional_tensor(t, mirror_autograd_meta=True)
        else:
            return t

    def from_fun(t):
        if not isinstance(t, Tensor) or not torch._is_functional_tensor(t):
            return t
        torch._sync(t)
        return torch._from_functional_tensor(t)

    def functionalized_joint(
        primals: List[Any], tangents: List[Any]
    ) -> Tuple[List[Any], List[Any]]:

        # Wrap inputs into functional wrappers
        f_primals, f_tangents = pytree.tree_map(to_fun, (primals, tangents))
        torch._enable_functionalization(reapply_views=True)
        try:
            # Run the joint
            outs = joint_forward_backward(f_primals, f_tangents)
        finally:
            torch._disable_functionalization()

        # Syncing of inputs/outputs was already done directly in the joint call
        return pytree.tree_map(from_fun, outs)

    return functionalized_joint


def normalize_as_list(x):
    if isinstance(x, tuple):
        return list(x)
    elif isinstance(x, list):
        return x
    return [x]


aot_autograd_decompositions = {}


# This is a list since looking forward, we can have this arbitrarily nested.
graph_being_compiled: List[str] = []
# TODO: It would be nice to reset the numbering every time aot_id goes
# up, but this is annoying to do right now (because we don't know if
# an aot_id will come back from the dead), so right now this also happens
# to be a globally unique number too (at the cost of wobbling if you change
# how the graphs compile)
nth_graph: int = 0
model_name: str = "model"


def set_model_name(name):
    global model_name
    model_name = name


def get_aot_compilation_context() -> Tuple[List[str], str, int]:
    return list(graph_being_compiled), model_name, nth_graph


def get_aot_graph_name() -> str:
    """
    Returns the name of the graph being compiled.
    """
    global model_name, graph_being_compiled, nth_graph
    return f"{model_name}__{'_'.join(graph_being_compiled)}_{nth_graph}"


get_graph_being_compiled = get_aot_graph_name


@contextmanager
def track_graph_compiling(aot_config, graph_name):
    global graph_being_compiled
    # TODO: Don't shove the aot_id in here; set it in the context
    graph_being_compiled = [f"{aot_config.aot_id}_{graph_name}"]
    yield
    global nth_graph
    nth_graph += 1
    graph_being_compiled = []


def make_boxed_func(f):
    def g(args):
        return f(*args)

    g._boxed_call = True
    return g


def make_boxed_compiler(compiler):
    @wraps(compiler)
    def f(fx_g, inps):
        out_f = compiler(fx_g, inps)
        fx_g = make_boxed_func(out_f)
        return fx_g

    return f


def call_func_with_args(f, args, steal_args=False, disable_amp=False):
    if not steal_args:
        args = list(args)
    assert isinstance(args, list)

    if disable_amp:
        guard = torch._C._DisableAutocast()
    try:
        if hasattr(f, "_boxed_call"):
            out = normalize_as_list(f(args))
        else:
            # TODO: Please remove soon
            # https://github.com/pytorch/pytorch/pull/83137#issuecomment-1211320670
            warnings.warn(
                "Your compiler for AOTAutograd is returning a a function that doesn't take boxed arguments. "
                "Please wrap it with functorch.compile.make_boxed_func or handle the boxed arguments yourself. "
                "See https://github.com/pytorch/pytorch/pull/83137#issuecomment-1211320670 for rationale."
            )
            out = normalize_as_list(f(*args))
    finally:
        if disable_amp:
            del guard
    return out


@dataclasses.dataclass
class AOTConfig:
    """
    Configuration for AOTDispatcher
    """

    fw_compiler: Callable
    bw_compiler: Callable
    partition_fn: Callable
    decompositions: Dict[Callable, Callable]
    num_params_buffers: int
    aot_id: int


def aot_dispatch_base(flat_fn, flat_args: List[Tensor], aot_config: AOTConfig):
    fw_module = make_fx(flat_fn, aot_config.decompositions)(*flat_args)
    if config.debug_graphs:
        print("====== Forward (only) graph {aot_config.aot_id} ======")
        fw_module.print_readable()


    disable_amp = torch._C._is_any_autocast_enabled()
    context = disable_autocast_manager if disable_amp else nullcontext

    with context(), track_graph_compiling(aot_config, "inference"):
        compiled_fw = aot_config.fw_compiler(fw_module, flat_args)

    @wraps(compiled_fw)
    def new_fn(args):
        fw_outs = call_func_with_args(compiled_fw, args, disable_amp=disable_amp)
        return fw_outs

    return new_fn


@contextmanager
def disable_autocast_manager():
    guard = torch._C._DisableAutocast()
    try:
        yield
    finally:
        del guard

def are_differentiable_views(view1, view2):
    if view1 is view2:
        return True
    if view1._base is None and view2._base is None:
        return False
    if view1._base is view2._base or view1._base is view2 or view1 is view2._base:
        return True
    return False

def same_dtype_views(view1, view2):
    if view1.dtype != view2.dtype:
        return False
    if view1._base is not None and view1.dtype != view1._base.dtype:
        return False
    if view2._base is not None and view2.dtype != view2._base.dtype:
        return False
    return True

# Note [Handling mutations on an input that aliases other inputs]
# The easiest example to show-case this edge case is here:
#
# def f(a, b):
#     a.mul_(2)
#     out = a + b
#     return out
#
# In this situation, if a and b happened to be aliased, we need to trace something different!
# Suppose we had b = a.view(-1)
# (In this case, that means that `a._base is b`)
#
# We need to ensure that the aliasing relationship between a and b is preserved.
# We do that detecting the specific situation above (mutate an input that aliases another input),
# and when we do that, we create a synthetic base argument. Then inside of the traced forward,
# we regenerate a and b off of that base.
# The complete example of the transformed function looks like this:
#
# // The traced forward takes in a synthetic base, and regenerates the aliased inputs as views
# // We could consider getting view-replay support here to minimize as_strided_scatter ops in the graph
# def traced_forward(base):
#     a = base.as_strided(...)
#     b = base.as_strided(...)
#     a_updated = a.mul(2)
#     base_updated = torch.as_strided_scatter(base, a_updated, ...)
#     b_updated = base_updated.as_strided(...)
#     out = a_updated + b_updated
#     return a_updated, out
#
# def compiled_fn(a, b):
#     // we detect that a is the "differentiable base" here
#     base = a
#     // In other situations, we might do either:
#     // (1) a and b are both views off of some larger differentiable base
#     //     assert a._base is b._base and a._base is not None
#     //     base = a._base
#     // (2) a and b both don't require gradients. Create a base from the storage
#     //     assert a._base is None and b._base is None
#     //     base = torch.Tensor(a.storage())
#     a_updated, out = traced_forward(base)
#     a.copy_(a_updated)
#     return out
#
# This function:
# (1) Merges input views into a synthetic base argument, when any of those input views are mutated
# (2) Returns metadata telling the autograd.Function how to modify their arguments properly,
#     to respect the new calling convention.
#
# The calling convention is as follows.
# Any inputs that were originally views of one another get yanked, and replaced with a synthetic base.
# The argument list ordering goes [base1, ..., baseN], [arg1, ..., argN],
# Where the ordering of the bases is determined from the ordering of the original view args.
# baseA will come before baseB if the earliest original argument coming from baseA
# showed up earlier in the argument list than the earliest original argument coming from baseB.
#
# Example, given some tensors a, b, c, d
# call site:
#   f(a, c.view(-1), b.view(-1), b, c, d)
# Modified argument list:
#   c_base comes first because the first c view came earlier in arg list than the first b view
#   b_base = torch.Tensor(b.storage())
#   c_base = torch.Tensor(c.storage())
#   f(c_base, b_base, a, d)
def merge_view_inputs(
    fwd_inputs: List[Any],
    mutated_input_info: List[MutationType]
) -> Tuple[List[Any], Optional[List[Union[int, Tuple[int, Tuple[Any]]]]]]:
    assert len(fwd_inputs) == len(mutated_input_info)
    storage_ref_to_idx: Dict[StorageWeakRef, List[int]] = collections.defaultdict(list)
    for i, inpt in enumerate(fwd_inputs):
        if isinstance(inpt, Tensor):
            storage_ref = StorageWeakRef(inpt.storage())
            storage_ref_to_idx[storage_ref].append(i)
    base_args = []
    other_args = []
    # This list contains metadata that tells you what the i'th argument in the inner calling convention should be.
    # It's either:
    # - another int (corresponding to the index in the argument list of the element from the outer calling convention)
    # - idx, *args, where we can generate the new output with old_args[idx].as_strided(*args)
    #   idx corresponds to which synthetic base from the outer calling context to view
    inner_calling_convention_meta: Dict[int, Union[int, Tuple[int, List[Any]]]] = {}
    for aliased_input_indices in storage_ref_to_idx.values():
        if len(aliased_input_indices) > 1 and any(
            # We only care about mutations that affect all aliases,
            # so metadata mutations on an input doesn't require us to do synthetic base handling.
            mutated_input_info[inpt_idx] == MutationType.data for inpt_idx in aliased_input_indices
        ):
            # We detected an input that was mutated, AND aliases with another input.
            # we need to replace this set of aliased inputs with a single synthetic base.
            # For now, I'm banning a bunch of cases. We expect dynamo to properly detect these cases
            # and error out. We can fix them later.
            for idx1, idx2 in zip(aliased_input_indices, aliased_input_indices[1:]):
                view1 = fwd_inputs[idx1]
                view2 = fwd_inputs[idx2]
                # The "inputs that are aliased but have different differentiable bases" case
                # is more complicated and hopefully pretty rare. Not currently handled.
                assert are_differentiable_views(view1, view2), \
                    "aot_autograd() does not yet handle non-differentiable view input mutations."
                # Regenerating views when reinterpreting complex / real tensors seems non-trivial,
                # not handling for now
                assert same_dtype_views(view1, view2), \
                    "aot_autograd() does not yet handle input mutations on views with different dtypes."
            non_none_bases = [fwd_inputs[i]._base for i in aliased_input_indices if fwd_inputs[i]._base is not None]
            aliases_with_none_bases = [fwd_inputs[i] for i in aliased_input_indices if fwd_inputs[i]._base is None]
            if len(non_none_bases) == 0:
                # Case where none of the aliases require gradients
                example_idx = aliased_input_indices[0]
                synthetic_base = torch.Tensor(fwd_inputs[example_idx].storage())
            else:
                # Case where all of the aliases require gradients, and have the same _base.
                synthetic_base = non_none_bases[0]
                for other_base in non_none_bases[1:]:
                    assert other_base is synthetic_base, \
                        "aot_autograd() does not yet handle non-differentiable view input mutations."
                for alias in aliases_with_none_bases:
                    assert alias is synthetic_base, "aot_autograd() does not yet handle non-differentiable view input mutations."
            base_args.append(synthetic_base)
            for curr_view_idx in aliased_input_indices:
                curr_view = fwd_inputs[curr_view_idx]
                base_idx = len(base_args) - 1
                size_ = curr_view.size()
                stride_ = curr_view.stride()
                storage_offset_ = curr_view.storage_offset()
                # We store just enough info here so that we can regenerate the view later.
                # Regeneration: args[base_idx].as_strided(size_, stride_, storage_offset_)
                # If we want view replay instead of as_strided() calls, this will need to change.
                inner_calling_convention_meta[curr_view_idx] = (base_idx, (size_, stride_, storage_offset_))
        else:
            for curr_idx in aliased_input_indices:
                other_args.append(fwd_inputs[curr_idx])
    if len(base_args) == 0:
        assert len(other_args) == len(fwd_inputs)
        # If no synthetic bases are necessary, just return the original inputs.
        return fwd_inputs, None
    else:
        # Otherwise, return:
        # (1) The new args according to the updated calling convention: (synthetic_bases, other_args)
        # (2) Metadata telling functionalization how to generate the inner argument list given the outer calling convention.
        #     We post-process it into a list, where meta[i] tells you info about the i'th argument in the inner calling convention.
        args_to_functionalization = base_args + other_args
        arg_to_old_idx_map = {arg: i for (i, arg) in enumerate(fwd_inputs)}
        for i, other_arg in enumerate(other_args):
            new_idx = len(base_args) + i
            old_idx = arg_to_old_idx_map[other_arg]
            inner_calling_convention_meta[old_idx] = new_idx
        # post process into a list
        post_processed_calling_convention_meta: List[Union[int, Callable]] = [-1 for _ in range(len(inner_calling_convention_meta))]
        for k, v in inner_calling_convention_meta.items():
            post_processed_calling_convention_meta[k] = v
        # Quick assert: every argument in the inner calling convention should be accounted for.
        for x in post_processed_calling_convention_meta:
            assert x != -1
        return args_to_functionalization, post_processed_calling_convention_meta


def format_guard_bug_msg(aot_config, expected):
    return (
        f"At compilation time, graph {aot_config.aot_id} was compiled under the "
        f"assumption that {expected}, but at runtime this was not the case.  "
        "This indicates a guard bug in AOTAutograd or Dynamo, please file a bug to PyTorch."
    )


# Wraps aot_dispatch_deduplicated_autograd, ensuring that duplicate arguments
# are dropped from the inner compilation function.
#
# In Haskell types, suppose you have:
#
#   add_dupe_args :: DedupedArgs -> Args
#   remove_dupe_args :: Args -> DedupedArgs
#
#   aot_dispatch_deduplicated_autograd
#       :: (DedupedArgs -> R) -> DedupedArgs -> AOTConfig -> (DedupedArgs -> R)
#   aot_dispatch_autograd
#       :: (Args -> R) -> Args -> AOTConfig -> (Args -> R)
#
# Then the code below can be written in point-free style as:
#
#   aot_dispatch_deduplicate_autograd f a c =
#       aot_dispatch_autograd (f . add_dupe_args) (remove_dupe_args a) c . remove_dupe_args
#
def aot_dispatch_autograd(flat_fn, flat_args: List[Tensor], aot_config: AOTConfig):
    # Suppose you have:
    #
    #   [a, b, a, c]
    #
    # We want:
    #
    #   remove_dupe_args([a, b, a, c]) == [a, b, c]
    #   add_dupe_args([a, b, c]) == [a, b, a, c]
    #
    # This is done via (respectively):
    #
    #   seen_args = {2}  # what to drop
    #   add_dupe_map = {  # how to get args from the deduped list
    #       0: 0,
    #       1: 1,
    #       2: 0,
    #       3: 2,
    #   }
    #   keep_arg_mask = [True, True, False, True]

    seen_args = {}
    keep_arg_mask = []
    dropped_args = False
    add_dupe_map = {}
    duped_arg_len = len(flat_args)

    j = 0  # index into deduped_flat_args
    for i, t in enumerate(flat_args):
        if t in seen_args:
            keep_arg_mask.append(False)
            dropped_args = True
            add_dupe_map[i] = seen_args[t]
            continue
        keep_arg_mask.append(True)
        seen_args[t] = j
        add_dupe_map[i] = j
        j += 1

    unique_args = j

    # NB: Hot path, avoid set lookups here
    # TODO: Can avoid the zip here too, probably
    def remove_dupe_args(args):
        return [t for t, keep in zip(args, keep_arg_mask) if keep]

    def add_dupe_args(args):
        return [args[add_dupe_map[i]] for i in range(duped_arg_len)]

    def maybe_wrap_debug(f):
        if not config.debug_assert:
            return f

        @wraps(f)
        def debug_wrapper(*args):
            # Test that the computed remove/add arg functions are an inverse
            new_args = add_dupe_args(remove_dupe_args(args))
            seen = {}
            for i, (x, y) in enumerate(zip(new_args, args)):
                seen[y] = None
                assert x is y, format_guard_bug_msg(
                    aot_config,
                    f"{describe_input(i, aot_config)} would be a duplicate of "
                    f"{describe_input(add_dupe_map[i], aot_config)}"
                )
            # This is only an error if there is metadata mutation on both of
            # the duped arguments; in this case, we need to know what order
            # the metadata mutation applies in.  You'll get the correct result
            # otherwise, because a graph that assumes distinct inputs works if
            # you dupe the inputs (the gradient contributions from each input
            # will get summed up appropriately.)
            """
            assert len(seen) == unique_args, format_guard_bug_msg(aot_config,
                f"there would be {unique_args} distinct arguments"
            )
            """
            return f(*args)

        return debug_wrapper

    # Fastpath
    if not dropped_args:
        return maybe_wrap_debug(aot_dispatch_deduplicated_autograd(flat_fn, flat_args, aot_config))

    deduped_flat_args = remove_dupe_args(flat_args)

    @wraps(flat_fn)
    def wrapped_flat_fn(*args):
        return flat_fn(*add_dupe_args(args))

    compiled_fn = aot_dispatch_deduplicated_autograd(wrapped_flat_fn, deduped_flat_args, aot_config)

    @wraps(compiled_fn)
    def wrapped_compiled_fn(*args):
        return compiled_fn(*remove_dupe_args(args))

    return maybe_wrap_debug(wrapped_compiled_fn)


def describe_input(i, aot_config):
    if i < aot_config.num_params_buffers:
        return f"parameter/buffer {i}"
    else:
        return f"input {i - aot_config.num_params_buffers}"


# Like aot_dispatch_autograd, but with the precondition that there
# are no duplicate arguments in flat_args (e.g., the same Tensor
# object never shows up twice.  However, two tensor inputs MAY alias
# the same storage, so long as they have separate TensorImpls.)
def aot_dispatch_deduplicated_autograd(flat_fn, flat_args: List[Tensor], aot_config: AOTConfig):

    _fw_metadata, out, _num_aliasing_metadata_outs = run_functionalized_fw_and_collect_metadata(
        flat_fn
    )(*flat_args)

    # pre-compute, so we can bail out quickly in the hotpath
    _num_outputs_aliased_to_inputs = len([
        x for x in _fw_metadata.aliased_output_info if x.output_type == OutputType.alias_of_input])
    _num_outputs_aliased_to_intermediates = len([
        x for x in _fw_metadata.aliased_output_info if x.output_type == OutputType.alias_of_intermediate])
    _num_mutated_data_inputs = len([x for x in _fw_metadata.mutated_input_info if x == MutationType.data])
    _num_mutated_metadata_only_inputs = len([x for x in _fw_metadata.metadata_mutation_input_info if x is not None])
    _num_mutated_inputs = _num_mutated_data_inputs + _num_mutated_metadata_only_inputs

    if isinstance(out, (list, tuple)):
        _num_non_aliased_outs = len(out[_num_mutated_data_inputs:])
    else:
        _num_non_aliased_outs = 1
    assert len(_fw_metadata.requires_grad_out_info) == _num_mutated_data_inputs + _num_non_aliased_outs

    # out here corresponds to the set of outputs that should be returned by the traced forward call.
    # It includes outputs of the original forward, *and* any updated inputs due to input mutations.
    # However, it does *not* include any outputs that are aliases of inputs, or any metadata-only input mutations.
    out = pytree.tree_map(
        lambda x: x.detach().contiguous() if isinstance(x, Tensor) else x,
        out,
    )

    # This code only executes if we have graph inputs that alias each other, and one of those inputs
    # gets its data mutated.
    # When that happens, we replace the aliased inputs with a synthetic base, and in the traced forward
    # we later generate the input views
    flat_args_with_views_handled, _synthetic_base_info = merge_view_inputs(
        flat_args, _fw_metadata.mutated_input_info)

    joint_forward_backward = create_joint_forward_backward_functionalized(
        flat_fn,
        meta=_fw_metadata,
        synthetic_base_info=_synthetic_base_info,
    )

    joint_inputs = (flat_args_with_views_handled, out)

    disable_amp = torch._C._is_any_autocast_enabled()

    if config.use_functionalize:
        with enable_python_dispatcher():
            flattened_joints, _ = pytree.tree_flatten(joint_inputs)
            fx_g = make_fx(
                joint_forward_backward, aot_config.decompositions
            )(*joint_inputs)

        # Redudant with the check above, but worth having in case tracing introduced
        # a fake tensor. Unlikely.
        # See Note: [Fake Modules and AOTAutograd]
        torch._dynamo.utils.assert_no_fake_params_or_buffers(fx_g)
        fx_g.graph.eliminate_dead_code()
        fx_g.recompile()
    else:
        # joint_forward_backward() now always runs with functionalization, and factoring it out
        # to make that toggleable is a bit painful.
        # aot autograd without functionalization is wrong anyway, so we error.
        raise AssertionError("Graph partitioning without functionalization is not sound, we may introduce errors")

    if config.debug_joint:
        print(f"====== Joint graph {aot_config.aot_id} ======")
        fx_g.print_readable()

    with torch.no_grad():
        with track_graph_compiling(aot_config, "joint"):
            num_inner_fwd_outputs = _num_mutated_data_inputs + _num_non_aliased_outs + _num_aliasing_metadata_outs
            fw_module, bw_module = aot_config.partition_fn(
                fx_g, joint_inputs, num_fwd_outputs=num_inner_fwd_outputs)
            fw_outs = [n for n in fw_module.graph.nodes if n.op == "output"][0].args[0]
            # we only need to bookkeep the symints that are saved for bw, not any symints
            # the user forward might have returned in its own output
            fw_outs_saved_for_bw = fw_outs[num_inner_fwd_outputs:]
            symint_outs_saved_for_bw = [n for n in fw_outs_saved_for_bw if is_sym_node(n)]
            _num_symints_saved_for_bw = len(symint_outs_saved_for_bw)

        if config.debug_graphs:
            print("====== Forward graph {aot_config.aot_id} ======")
            fw_module.print_readable()
            print("====== Backward graph {aot_config.aot_id} ======")
            bw_module.print_readable()

        with track_graph_compiling(aot_config, "forward"):
            compiled_fw_func = aot_config.fw_compiler(fw_module, flat_args_with_views_handled)

    class CompiledFunction(torch.autograd.Function):
        compiled_fw = compiled_fw_func
        compiled_bw = None
        # Corresponds to number of outs (not including updated inputs returns as outs),
        # *and* not including outs that are aliases of inputs
        num_non_aliased_outs = _num_non_aliased_outs
        num_symints_saved_for_bw = _num_symints_saved_for_bw
        # Corresponds to number of inputs that are mutated (both metadata only, and data)
        num_mutated_inputs = _num_mutated_inputs
        # Corresponds to number of inputs that only have their metadata mutated
        num_mutated_data_inputs = _num_mutated_data_inputs
        # Corresponds to number of inputs that get their metadata (but not data) mutated
        # We don't return these in the compiled fw, and instead we stash enough info
        # to replay the metadata mutations later.
        num_mutated_metadata_only_inputs = _num_mutated_metadata_only_inputs
        # Corresponds to number of outputs in the original fw that are aliases of inputs
        # (These are all not returned by the compiled forward, and instead they are manually
        # created in the epilogue)
        num_outputs_aliased_to_inputs = _num_outputs_aliased_to_inputs
        # Corresponds to the number of user outputs that alias intermediates (aka graph outputs).
        num_outputs_aliased_to_intermediates = _num_outputs_aliased_to_intermediates
        # For every output that aliases and input, and every input that gets only its metadata mutated,
        # we return that tensor's size/stride/storage_offset directly at the end of the compiled forward,
        # as a big list of ints.
        # The number is tracked here.
        num_aliasing_metadata_outs = _num_aliasing_metadata_outs
        synthetic_base_info = _synthetic_base_info
        fw_metadata = _fw_metadata

        @staticmethod
        @disable_torchdynamo
        def forward(ctx, *deduped_flat_tensor_args):

            # There is a pretty complicated calling convention around what the compiled fw returns.
            # The full list of outputs and their relative order is:
            # (*mutated_data_inputs, *non_aliased_fw_outs, *saved_tensors, *saved_symints)
            # - Note that in the synthetic bases case, mutated_inputs will correspond to an updated version
            #   of the original view, and not the synthetic base
            fw_outs = call_func_with_args(
                CompiledFunction.compiled_fw, deduped_flat_tensor_args, disable_amp=disable_amp
            )

            num_non_aliased_outs = CompiledFunction.num_non_aliased_outs
            num_aliasing_metadata_outs = CompiledFunction.num_aliasing_metadata_outs
            num_symints_saved_for_bw = CompiledFunction.num_symints_saved_for_bw
            num_mutated_data_inputs = CompiledFunction.num_mutated_data_inputs
            # Our forward() returns both (mutated_inputs, outputs, output_alias_meta, saved_tensors, saved_symints)
            num_forward_returns = num_mutated_data_inputs + num_non_aliased_outs + num_aliasing_metadata_outs
            num_forward_returns_not_including_alias_meta = num_mutated_data_inputs + num_non_aliased_outs

            # Partitioners must put symint arguments at the end separate from tensor arguments
            if num_symints_saved_for_bw > 0:
                tensors_saved_for_backwards = fw_outs[num_forward_returns:-num_symints_saved_for_bw]
                assert all([isinstance(x, torch.Tensor) for x in tensors_saved_for_backwards])
                ctx.save_for_backward(*tensors_saved_for_backwards)
                symint_outs = fw_outs[-num_symints_saved_for_bw:]
                assert all([isinstance(x, (int, float, torch.SymInt, torch.SymFloat)) for x in symint_outs])
                ctx.symints = symint_outs
            else:
                ctx.save_for_backward(*fw_outs[num_forward_returns:])
                ctx.symints = []

            fw_outs_not_requiring_grad = [
                x for (i, x) in enumerate(fw_outs[:num_forward_returns_not_including_alias_meta])
                if isinstance(x, torch.Tensor) and not CompiledFunction.fw_metadata.requires_grad_out_info[i]
            ]
            fw_out_ids_requiring_grad = [
                id(x) for (i, x) in enumerate(fw_outs[:num_forward_returns_not_including_alias_meta])
                if isinstance(x, torch.Tensor) and CompiledFunction.fw_metadata.requires_grad_out_info[i]
            ]

            ctx.mark_non_differentiable(*fw_outs_not_requiring_grad)

            return tuple(fw_outs[0:num_forward_returns])

        @staticmethod
        @disable_torchdynamo
        def backward(ctx, *all_flat_args):
            # Calling convention: we expect a grad_out passed to the backward:
            # - for every output of the fw that does *not* alias an input
            # - for every updated_input generated by the fw that does *not* alias an input
            # - for every size/stride metadata value for aliased outputs.
            #   These are returned by the forward, but we just drop them in the backward.
            #   We need to return them in the forward, but unfortunately there's no way to specify
            #   in autograd.Function that certain non-tensor forward outputs shouldn't show up in the backward.
            expected_grad_outs = CompiledFunction.num_non_aliased_outs + CompiledFunction.num_mutated_data_inputs
            if CompiledFunction.num_aliasing_metadata_outs > 0:
                flat_args = all_flat_args[:-CompiledFunction.num_aliasing_metadata_outs]
                metadata_args = all_flat_args[-CompiledFunction.num_aliasing_metadata_outs:]
                # metadata args are all ints/symints, which autograd will send Nones for as grad_outputs in the bw
                assert all([x is None for x in metadata_args])
                # delete
                # for out_idx, (base_sizes, base_strides, base_storage_offset) in CompiledFunctions.fw_out_base_metadata.items():

            else:
                flat_args = all_flat_args

            assert len(flat_args) == expected_grad_outs
            contiguous_args = [t.contiguous() if torch.is_tensor(t) else t for t in flat_args]
            all_args = list(ctx.symints) + list(ctx.saved_tensors) + list(contiguous_args)
            del contiguous_args
            if CompiledFunction.compiled_bw is None:
                # TODO - pass in fake tensors ?
                context = disable_autocast_manager if disable_amp else nullcontext
                with context(), track_graph_compiling(aot_config, "backward"):
                    CompiledFunction.compiled_bw = aot_config.bw_compiler(
                        bw_module, all_args
                    )

            ctx.maybe_clear_saved_tensors()
            out = call_func_with_args(
                CompiledFunction.compiled_bw, all_args, steal_args=True, disable_amp=disable_amp
            )
            return tuple(out)

    @wraps(CompiledFunction.apply)
    def compiled_function(*args):
        # Step 2: remove aliased inputs that are mutated, replace with synthetic bases
        # Only happens if our graph mutates an input that aliases another input.
        if CompiledFunction.synthetic_base_info is not None:
            # Given: the original args, including at least one pair of inputs that are aliased
            # and get subsequently mutated.
            # Generate: the updated args, including (potentially multiple) synthetic bases
            # that replace the views. The input views are regenerated manually in the compiled function.
            # TODO: think harder about what happens if (a view of) one of these mutated input views is ALSO returned
            new_inputs, metadata = merge_view_inputs(args, CompiledFunction.fw_metadata.mutated_input_info)
            # We're just re-running the original-args-to-synthetic-base transformation
            # that we ran during compilation.
            # This returns metadata that we use during tracing to recover the input views,
            # which we don't actually need at runtime.
            assert metadata is not None
            args_with_synthetic_bases = new_inputs
        else:
            args_with_synthetic_bases = args

        all_outs = CompiledFunction.apply(*args_with_synthetic_bases)
        if CompiledFunction.num_aliasing_metadata_outs > 0:
            outs = all_outs[:-CompiledFunction.num_aliasing_metadata_outs]
            aliasing_metadata_outs = all_outs[-CompiledFunction.num_aliasing_metadata_outs:]
        else:
            outs = all_outs
            aliasing_metadata_outs = []

        assert len(all_outs) == CompiledFunction.num_mutated_data_inputs + CompiledFunction.num_non_aliased_outs \
            + CompiledFunction.num_aliasing_metadata_outs

        # Step 3: After running the compiled fw, apply updates to mutated inputs
        if CompiledFunction.num_mutated_inputs > 0:
            # Calling convention: (mutated_inputs, real_outs, aliasing_metadata)

            if CompiledFunction.num_mutated_data_inputs > 0:
                updated_inputs = outs[:CompiledFunction.num_mutated_data_inputs]
                fw_outs = outs[CompiledFunction.num_mutated_data_inputs:]
            else:
                updated_inputs = []
                fw_outs = outs

            curr_mutated_inpt_idx = 0
            for inpt_idx, (mutation_type, metadata_mutation_info) in enumerate(zip(
                # TODO: I should merge these two pieces of state
                CompiledFunction.fw_metadata.mutated_input_info,
                CompiledFunction.fw_metadata.metadata_mutation_input_info,
            )):
                if mutation_type == MutationType.none:
                    continue
                original_inpt = args[inpt_idx]
                if mutation_type == MutationType.metadata_only:
                    # We need to grab the size/stride/storage_offset from the compiled forward,
                    # and use that to mutate the metadata of the input
                    expected_meta = CompiledFunction.fw_metadata.metadata_mutation_input_info[inpt_idx]
                    assert expected_meta is not None
                    fake_meta = expected_meta.tensor_meta
                    size_len = len(fake_meta.size())
                    stride_len = len(fake_meta.stride())
                    size_ = aliasing_metadata_outs[expected_meta.sizes_idx:expected_meta.sizes_idx + size_len]
                    stride_ = aliasing_metadata_outs[expected_meta.strides_idx:expected_meta.strides_idx + stride_len]
                    storage_offset_ = aliasing_metadata_outs[expected_meta.storage_offset_idx]
                    original_inpt.as_strided_(size_, stride_, storage_offset_)
                else:
                    updated_inpt = updated_inputs[curr_mutated_inpt_idx]
                    curr_mutated_inpt_idx += 1
                    # TODO: handle resize_() on inputs to a larger size.
                    # This is actually non-trivial to detect, so we should probably just handle it
                    # (or make dynamo detect).
                    # We can't just check of original_inpt.storage_size != updated_inpt.storage_size,
                    # Because the original_inpt might be a view of some larger tensor,
                    # and updated_inpt is always densely packed.
                    if original_inpt.size() != updated_inpt.size() \
                            or original_inpt.stride() != updated_inpt.stride() \
                            or original_inpt.storage_offset() != updated_inpt.storage_offset():
                        # Functionalization can't easily tell us if an input had BOTH its metadata actual data mutated.
                        # So we check if metadata needs to be mutated here manually.
                        original_inpt.as_strided_(updated_inpt.size(), updated_inpt.stride(), updated_inpt.storage_offset())
                    original_inpt.copy_(updated_inpt)
        else:
            fw_outs = outs

        # Step 4: Manually regenerate any outputs that are aliased to inputs, instead of
        # compiling them.
        if CompiledFunction.num_outputs_aliased_to_inputs > 0 or CompiledFunction.num_outputs_aliased_to_intermediates > 0:
            assert CompiledFunction.num_outputs_aliased_to_inputs + len(fw_outs) == \
                len(CompiledFunction.fw_metadata.aliased_output_info)
            fw_outs_including_aliases = []
            for aliased_out_metadata in CompiledFunction.fw_metadata.aliased_output_info:
                if aliased_out_metadata.output_type == OutputType.non_alias:
                    fw_outs_including_aliases.append(fw_outs[aliased_out_metadata.base_idx])
                else:
                    if aliased_out_metadata.output_type == OutputType.alias_of_input:
                        aliased_base_tensor = args[aliased_out_metadata.base_idx]
                    else:
                        assert aliased_out_metadata.output_type == OutputType.alias_of_intermediate
                        aliased_base_tensor = fw_outs[aliased_out_metadata.base_idx]
                    # Note: here, we manually regenerate the output, using an as_strided() call,
                    # OR if the aliased output came from a custom autograd.function, we replay it.
                    # The as_strided() in the normal case is good for perf (this is hot-path code,
                    # and we're consolidating potential chains of views into a single view op).
                    # But we might need to figure out view replaying for e.g. XLA.
                    # TODO: handle the custom autograd function case here.
                    # We need a way to check whether a tensor came from a custom autograd fn from python,
                    # AND a way to replay that custom view fn.
                    fake_meta = aliased_out_metadata.tensor_meta
                    if fake_meta is None:
                        # This handles the specific case where the user returns an output that *was* an input. Don't create a view.
                        fw_outs_including_aliases.append(aliased_base_tensor)
                    else:
                        # We need to grab the size/stride/storage_offset from the compiled forward,
                        # and use that to create a view off of the right input
                        fake_meta = aliased_out_metadata.tensor_meta
                        size_len = len(fake_meta.size())
                        stride_len = len(fake_meta.stride())
                        size_ = aliasing_metadata_outs[aliased_out_metadata.sizes_idx:aliased_out_metadata.sizes_idx + size_len]
                        stride_ = aliasing_metadata_outs[
                            aliased_out_metadata.strides_idx:aliased_out_metadata.strides_idx + stride_len]
                        storage_offset_ = aliasing_metadata_outs[aliased_out_metadata.storage_offset_idx]
                        # Create the output alias
                        aliased_out = gen_alias_from_base(aliased_base_tensor, size_, stride_, storage_offset_, fake_meta)
                        fw_outs_including_aliases.append(aliased_out)

            for inner_out, user_out in zip(fw_outs, fw_outs_including_aliases):
                # Sanity check assert
                assert type(inner_out) == type(user_out)
            return fw_outs_including_aliases
        else:
            return fw_outs

    if not config.debug_assert:
        return compiled_function

    flat_requires_grad = [a.requires_grad if isinstance(a, Tensor) else None for a in flat_args]

    @wraps(compiled_function)
    def debug_compiled_function(*args):
        # TODO: Check aliasing relationships
        # TODO: Check strides for metadata mutation
        # (NB: ideally, this logic is factored out of this function and
        # you move these debug checks there)

        # Check requires grad.  Bad case is when we compiled with
        # requires_grad = False, but input requires_grad = True
        # (vice versa is OK; we compute a gradient and then throw
        # it away when it hits the input.)
        for i, a in enumerate(args):
            can_require_grad = flat_requires_grad[i]
            if can_require_grad is None:
                assert not isinstance(a, Tensor)
            elif not can_require_grad:
                assert not a.requires_grad, format_guard_bug_msg(
                    aot_config,
                    f"{describe_input(i, aot_config)} would not require grad"
                )

        return compiled_function(*args)

    return debug_compiled_function


@dynamo_timed
def create_aot_dispatcher_function(
    flat_fn, flat_args: List[Tensor], aot_config: AOTConfig
):
    """
    Traces the forward and backward graphs of the attr:`flat_fn` to generate a
    joint graph. The joint graph is an Fx graph with Aten ops. Please refer to
    the tracing mechanism to understand the graph capturing details.

    The joint graph is then passed through attr:`partition_fn` to isolate the
    forward and backward portions, which are then respectively compiled via the
    provided attr:`fw_compiler` and attr:`bw_compiler`.

    The resulting compiled forward and backward graphs are then wrapped up in a
    ``torch.autograd.Function`` object.

    The calling convention here is that the first aot_config.num_params_buffers
    inputs in flat_args are parameters and buffers, and the rest are inputs.

    We use this to assume that parameters/buffer's shapes don't change.
    """

    # This is the main entry point.
    # TODO: Chillee argues that dynamo itself should pass in fake tensors to
    # the list of arguments when compiling; at the moment we do not do this

    if aot_config.decompositions is None:
        aot_config.decompositions = {}

    aot_config.decompositions = {
        **aot_autograd_decompositions,
        **aot_config.decompositions,
    }
    # NB: don't bother setting allow_fallback_kernels; this should not actually
    # be configurable in fake tensor, we should automatically do the right
    # thing
    if config.debug_fake_cross_ref:
        # This is a little messy but TorchDynamo directly changes `use_fake_tensor`
        # so it's not enough for user to change the config manually
        # TODO: have TorchDynamo read in `use_fake_tensor` from os environ /
        # coordinate flags
        config.use_fake_tensor = False

    if config.use_dynamic_shapes:
        assert config.use_fake_tensor, "Dynamic shapes only works with fake tensor"

    # Check flat_args to see if they're already fake.  If so, use that fake
    # mode instead.

    for x in flat_args:
        if isinstance(x, FakeTensor):
            fake_mode = x.fake_mode
            break
    else:
        shape_env = ShapeEnv() if config.use_dynamic_shapes else None
        fake_mode = FakeTensorMode(shape_env=shape_env) if config.use_fake_tensor else nullcontext()

    cross_ref = CrossRefFakeMode() if config.debug_fake_cross_ref else nullcontext()
    python_dispatcher_mode = enable_python_dispatcher() if config.use_dynamic_shapes else nullcontext()

    with torch.autograd.set_multithreading_enabled(False), preserve_rng_state(), cross_ref, fake_mode, python_dispatcher_mode:

        def process_inputs(flat_args):
            if config.use_fake_tensor or isinstance(fake_mode, FakeTensorMode):
                def convert(idx, x):
                    if not isinstance(x, torch.Tensor):
                        return x
                    if isinstance(x, FakeTensor):
                        assert x.fake_mode is fake_mode
                        return x
                    if idx < aot_config.num_params_buffers and config.static_weight_shapes:
                        return fake_mode.from_tensor(x, static_shapes=True)
                    return fake_mode.from_tensor(x, static_shapes=False)

                return [convert(idx, x) for idx, x in enumerate(flat_args)]
            else:
                return flat_args

        fake_flat_tensor_args = process_inputs(flat_args)

        needs_autograd = (
            any(
                [
                    x.requires_grad
                    for x in fake_flat_tensor_args
                    if isinstance(x, Tensor)
                ]
            )
            and torch.is_grad_enabled()
        )
        # crappy version of dispatcher
        # TODO: Do this properly
        if needs_autograd:
            return make_boxed_func(
                aot_dispatch_autograd(flat_fn, fake_flat_tensor_args, aot_config)
            )
        else:
            return aot_dispatch_base(flat_fn, fake_flat_tensor_args, aot_config)


# Inspired by autodidax (thanks!)
class PytreeThunk:
    spec = None
    # These are some kinda dumb microoptimizations that save about 3-4 us of overhead.
    is_simple = (
        None  # if the output spec is a tuple/list, we won't bother unflattening it.
    )
    is_really_simple = None  # if the output spec is a LeafSpec

    def set(self, spec):
        assert self.spec is None or self.spec == spec
        self.spec = spec
        if type(self.spec) in [tuple, list] and all(
            isinstance(i, pytree.LeafSpec) for i in spec.children_specs
        ):
            self.is_simple = True
        if isinstance(self.spec, pytree.LeafSpec):
            self.is_really_simple = True

    def unflatten(self, x):
        if self.is_really_simple:
            return x[0]
        if self.is_simple:
            return x
        return pytree.tree_unflatten(x, self.spec)


def aot_function(
    fn: Callable,
    fw_compiler: Callable,
    bw_compiler: Optional[Callable] = None,
    partition_fn: Callable = default_partition,
    decompositions: Optional[Dict] = None,
    num_params_buffers: int = 0,
    hasher_type=None,  # deprecated
    static_argnums: Optional[Tuple[int]] = None,  # deprecated
) -> Callable:
    """
    Traces the forward and backward graph of :attr:`fn` using torch dispatch
    mechanism, and then compiles the generated forward and backward graphs
    through :attr:`fw_compiler` and :attr:`bw_compiler`.

    :func:`aot_function` traces the forward and backward graph ahead of time,
    and generates a joint forward and backward graph.  :attr:`partition_fn` is
    then used to separate out forward and backward graphs. The partitioner
    function can be used to perform optimizations such as recomputation. One can
    set `decompositions` dictionary to decompose the operators into a sequence
    of core or simpler operators supported by the backend compilers.

    :func:`aot_function` uses a compilation cache, based on input tensor
    properties, to detect when there is a need of recompilation.

    .. warning::
        This API is experimental and likely to change.

    Args:
        fn (Callable): A Python function that takes one ore more arguments. Must
            return one or more Tensors.
        fw_compiler (Callable): A Python function that accepts an Fx graph with
            Aten ops and input args, and returns a Callable that semantically is
            equivalent to the input Fx graph.
        bw_compiler (Optional[Callable]): A Python function that accepts an
            Fx graph with Aten ops and input args, and returns a Callable that
            semantically is equivalent to the input Fx graph.  Default: None
            (when None, it defaults to the :attr:`fw_compiler`)
        partition_fn (Callable): A Python function that takes a joint forward
            and backward graph, and partitions it into separate forward and
            backward graphs.
        decompositions (Dict): A dictionary to define the decomposition of
            larger Aten ops into simpler or core Aten ops.

    Returns:
        Returns a ``Callable`` that retains the eager behavior of the original
        :attr:`fn`, but with forward and backward graph compiled via
        :attr:`fw_compile` and :attr:`bw_compile`.

    A simple example usage of :func:`aot_function` is as follows. This example
    will print the forward and backward graphs of the function ``fn``

        >>> fn = lambda x : x.sin().cos()
        >>> def print_compile_fn(fx_module, args):
        >>>     print(fx_module)
        >>>     return fx_module
        >>> aot_fn = aot_function(fn, print_compile_fn)
        >>> x = torch.randn(4, 5, requires_grad=True)
        >>> aot_fn(x)
    """
    if static_argnums is not None:
        raise RuntimeError("static_argnums has been deprecated - manually wrap your function or use torchdynamo.")

    if bw_compiler is None:
        bw_compiler = fw_compiler
    aot_config = AOTConfig(
        fw_compiler=fw_compiler,
        bw_compiler=bw_compiler,
        partition_fn=partition_fn,
        decompositions=decompositions,
        num_params_buffers=num_params_buffers,
        aot_id=next(AOT_COUNTER),
    )
    cached_res = None

    @wraps(fn)
    def returned_function(*args, **kwargs):
        nonlocal cached_res
        # Now flatten the tensor args
        flat_args, _ = pytree.tree_flatten((args, kwargs))

        # Compile the function and save it in the cache
        if cached_res is None:
            # Save the args_spec for flat_tensor_args to unflatten while tracing
            _, tensor_args_spec = pytree.tree_flatten((args, kwargs))
            out_spec = PytreeThunk()

            def flat_fn(*flat_args):
                # The input are flattened tensor args. Prepare the args in the
                # order that original function expects. Add static args as well.
                # They will appear as tensor constants in the traced graph.
                nonlocal out_spec
                args, kwargs = pytree.tree_unflatten(
                    flat_args, tensor_args_spec
                )
                tree_out = fn(*args, **kwargs)
                flat_out, spec = pytree.tree_flatten(tree_out)
                for i in flat_out:
                    is_known_type = False
                    for j in KNOWN_TYPES:
                        if isinstance(i, j):
                            is_known_type = True
                            break
                    if not is_known_type:
                        raise RuntimeError(
                            f"Found {type(i)} in output, which is not a known type. "
                            "If this type holds tensors, you need to register a pytree for it. "
                            "See https://github.com/pytorch/functorch/issues/475 for a brief "
                            "explanation why. If you don't need to register a pytree, please "
                            "leave a comment explaining your use case and we'll make this more "
                            "ergonomic to deal with"
                        )
                out_spec.set(spec)
                return flat_out

            compiled_fn = create_aot_dispatcher_function(
                flat_fn,
                flat_args,
                aot_config,
            )
            cached_res = (compiled_fn, out_spec)

        cached_fn, out_spec = cached_res
        out = cached_fn(flat_args)
        return out_spec.unflatten(out)

    return returned_function


def aot_module(mod: nn.Module, *args, **kwargs) -> nn.Module:
    """
    Traces the forward and backward graph of :attr:`mod` using torch dispatch
    tracing mechanism. It is wrapper function, that underneath uses
    :func:`aot_function` to perform tracing and compilation.

    :func:`aot_module` lifts the parameters and buffers of ``nn.Module`` as inputs
    to a new callable which is then compiled through :func:`aot_function`.

    .. warning::
        This API is experimental and likely to change.

    Args:
        mod (Callable): A ``nn.Module`` module.
        args : args to be passed to :func:`aot_function`
        kwargs : kwargs to be passed to :func:`aot_function`

    Returns:
        Returns a ``nn.Module`` that retains the eager behavior of the original
        :attr:`mod`, but with forward and backward graph compiled.

    """
    # See Note: [Fake Modules and AOTAutograd]
    torch._dynamo.utils.assert_no_fake_params_or_buffers(mod)

    def functional_call(named_params, named_buffers, *args, **kwargs):
        params_and_buffers = {**named_params, **named_buffers}
        return stateless.functional_call(mod, params_and_buffers, args, kwargs)

    named_params = dict(_named_parameters(mod, remove_duplicate=False))
    named_buffers = dict(_named_buffers(mod, remove_duplicate=False))
    num_params_buffers = len(named_params) + len(named_buffers)
    compiled_f = aot_function(functional_call, num_params_buffers=num_params_buffers, *args, **kwargs)

    class AOTModule(nn.Module):
        def __init__(self):
            super(AOTModule, self).__init__()
            self.orig_module = mod

        def forward(self, *args, **kwargs):
            return compiled_f(
                named_params,
                named_buffers,
                *args,
                **kwargs,
            )

    return AOTModule()


def aot_module_simplified(
    mod: nn.Module,
<<<<<<< HEAD
    args,
=======
>>>>>>> f45fe7de
    fw_compiler: Callable,
    bw_compiler: Optional[Callable] = None,
    partition_fn: Callable = default_partition,
    decompositions: Optional[Dict] = None,
    hasher_type=None,
    static_argnums=None
) -> nn.Module:
    """
    This is the simplified or low overhead version of aot_module. For frontends
    like TorchDynamo, the input functions/modules to AOT are static and have
    unpacked inputs/outputs. This gives us an opportunity to remove the
        (1) pytree overhead to parse inputs/outputs,
        (2) AOT Autograd cache,
        (3) Reading of params/buffers in every forward call

    :func:`aot_module_simplified` removes these overheads.
    """
    #########################################################

    # Redudant with dynamo, but worth having in case this gets invoked elsewhere.

    # Note [Fake Modules and AOTAutograd]
    #
    # A simple heuristic for when to use fake versus real tensors is that fake tensors are for compile time
    # (when we don't want to actually run the compute, but we do want to know about metadata),
    # and real tensors are for runtime (when we actually want to do the compute.) However, in AOTAutograd,
    # modules are the exception: we always pass AOTAutograd modules with real tensors.
    # This is because AOTAutograd will produce a compiled function which needs to directly access any
    # parameters the compiled function may need, but these parameters will NOT be passed in by the caller (aka Dynamo).
    # So at compile time, the compiled function we produce must close over any parameters, and those parameters must be
    # real parameters, and we cannot do this unless at compile time we get a module with real tensors.

    # Even if Dynamo did pass all parameters explicitly at runtime, which would eliminate the need to close over
    # the parameters, it would still be profitable to pass real tensor parameters to the compiler at compile time,
    # because some compilation strategies like CUDA graphs want to burn in the pointer addresses where the parameter data live,
    # and of course we can't do that unless we give the backend a real tensor.
    torch._dynamo.utils.assert_no_fake_params_or_buffers(mod)

    params = {
        **dict(_named_parameters(mod, remove_duplicate=False)),
        **dict(_named_buffers(mod, remove_duplicate=False)),
    }
    params_flat, params_spec = pytree.tree_flatten(params)
    params_flat = tuple(params_flat)
    params_len = len(params_flat)

    def functional_call(*args, **kwargs):
        with stateless._reparametrize_module(
            mod, pytree.tree_unflatten(args[:params_len], params_spec)
        ):
            if isinstance(mod, torch.fx.GraphModule):
                with fx_traceback.override_stack_trace(), warnings.catch_warnings():
                    warnings.filterwarnings(
                        "ignore", "Anomaly Detection has been enabled."
                    )
                    with torch.autograd.detect_anomaly(check_nan=False):
                        out = Interpreter(mod).run(*args[params_len:], **kwargs)
            else:
                out = mod(*args[params_len:], **kwargs)

        if not isinstance(out, (tuple, list)):
            raise RuntimeError(
                "Graph output must be a tuple(). This is so that we can avoid "
                "pytree processing of the ouputs. Please change the module to "
                "have tuple outputs or use aot_module instead."
            )
        return out

    assert static_argnums is None
    if bw_compiler is None:
        bw_compiler = fw_compiler
    aot_config = AOTConfig(
        fw_compiler=fw_compiler,
        bw_compiler=bw_compiler,
        partition_fn=partition_fn,
        decompositions=decompositions,
        num_params_buffers=params_len,
<<<<<<< HEAD
    )

    full_args = []
    full_args.extend(params_flat)
    full_args.extend(args)

    compiled_fn = create_aot_dispatcher_function(
        functional_call,
        full_args,
        aot_config,
    )
=======
        aot_id=next(AOT_COUNTER),
    )

    compiled_fn = None

    @wraps(functional_call)
    def compiled_f(*args):
        nonlocal compiled_fn
        if compiled_fn is None:
            compiled_fn = create_aot_dispatcher_function(
                functional_call,
                args,
                aot_config,
            )
        return compiled_fn(args)

    def forward(*args):
        return compiled_f(
            *params_flat,
            *args,
        )
>>>>>>> f45fe7de

    # TODO: There is something deeply wrong here; compiled_fn running with
    # the boxed calling convention, but aot_module_simplified somehow
    # historically returned a function that was not the boxed calling
    # convention.  This should get fixed...
    def forward(*runtime_args):
        full_args = []
        full_args.extend(params_flat)
        full_args.extend(runtime_args)
        return compiled_fn(full_args)

    # Just for convenience
    forward.zero_grad = mod.zero_grad
    forward.named_parameters = mod.named_parameters

    return forward


compiled_function = aot_function
compiled_module = aot_module<|MERGE_RESOLUTION|>--- conflicted
+++ resolved
@@ -15,13 +15,8 @@
 import torch.utils._pytree as pytree
 import torch.utils.dlpack
 from torch import Tensor
-<<<<<<< HEAD
+from torch._dynamo.utils import dynamo_timed
 from torch._subclasses import FakeTensorMode, CrossRefFakeMode, FakeTensor
-=======
-from torch._dynamo import disable as disable_torchdynamo
-from torch._dynamo.utils import dynamo_timed
-from torch._subclasses import FakeTensorMode, CrossRefFakeMode
->>>>>>> f45fe7de
 from torch.fx import immutable_collections, Interpreter
 from torch.fx.experimental.symbolic_shapes import ShapeEnv
 from torch.multiprocessing.reductions import StorageWeakRef
@@ -1319,7 +1314,6 @@
         fw_metadata = _fw_metadata
 
         @staticmethod
-        @disable_torchdynamo
         def forward(ctx, *deduped_flat_tensor_args):
 
             # There is a pretty complicated calling convention around what the compiled fw returns.
@@ -1365,7 +1359,6 @@
             return tuple(fw_outs[0:num_forward_returns])
 
         @staticmethod
-        @disable_torchdynamo
         def backward(ctx, *all_flat_args):
             # Calling convention: we expect a grad_out passed to the backward:
             # - for every output of the fw that does *not* alias an input
@@ -1873,10 +1866,7 @@
 
 def aot_module_simplified(
     mod: nn.Module,
-<<<<<<< HEAD
     args,
-=======
->>>>>>> f45fe7de
     fw_compiler: Callable,
     bw_compiler: Optional[Callable] = None,
     partition_fn: Callable = default_partition,
@@ -1954,7 +1944,7 @@
         partition_fn=partition_fn,
         decompositions=decompositions,
         num_params_buffers=params_len,
-<<<<<<< HEAD
+        aot_id=next(AOT_COUNTER),
     )
 
     full_args = []
@@ -1966,29 +1956,6 @@
         full_args,
         aot_config,
     )
-=======
-        aot_id=next(AOT_COUNTER),
-    )
-
-    compiled_fn = None
-
-    @wraps(functional_call)
-    def compiled_f(*args):
-        nonlocal compiled_fn
-        if compiled_fn is None:
-            compiled_fn = create_aot_dispatcher_function(
-                functional_call,
-                args,
-                aot_config,
-            )
-        return compiled_fn(args)
-
-    def forward(*args):
-        return compiled_f(
-            *params_flat,
-            *args,
-        )
->>>>>>> f45fe7de
 
     # TODO: There is something deeply wrong here; compiled_fn running with
     # the boxed calling convention, but aot_module_simplified somehow
