// #define TORCH_ASSERT_ONLY_METHOD_OPERATORS
#include <ATen/ATen.h>
#include <ATen/core/Tensor.h>
#include <c10/util/Optional.h>
#include <ATen/quantized/Quantizer.h>
#include <ATen/Dispatch.h>
#include <ATen/Parallel.h>
#include <ATen/TensorOperators.h>

#ifndef AT_PER_OPERATOR_HEADERS
#include <ATen/Functions.h>
#include <ATen/NativeFunctions.h>
#else
#include <ATen/ops/_autocast_to_full_precision_native.h>
#include <ATen/ops/_autocast_to_reduced_precision_native.h>
#include <ATen/ops/_convert_indices_from_coo_to_csr.h>
#include <ATen/ops/_convert_indices_from_coo_to_csr_native.h>
#include <ATen/ops/_convert_indices_from_csr_to_coo.h>
#include <ATen/ops/_convert_indices_from_csr_to_coo_native.h>
#include <ATen/ops/_sparse_bsc_tensor_unsafe_native.h>
#include <ATen/ops/_sparse_bsr_tensor_unsafe_native.h>
#include <ATen/ops/_sparse_compressed_tensor_unsafe_native.h>
#include <ATen/ops/_sparse_coo_tensor_unsafe_native.h>
#include <ATen/ops/_sparse_csc_tensor_unsafe_native.h>
#include <ATen/ops/_sparse_csr_tensor_unsafe_native.h>
#include <ATen/ops/_to_copy.h>
#include <ATen/ops/_to_copy_native.h>
#include <ATen/ops/_to_cpu_native.h>
#include <ATen/ops/_to_dense_native.h>
#include <ATen/ops/arange_native.h>
#include <ATen/ops/empty.h>
#include <ATen/ops/empty_like.h>
#include <ATen/ops/empty_quantized.h>
#include <ATen/ops/empty_strided.h>
#include <ATen/ops/empty_strided_native.h>
#include <ATen/ops/to_dense_backward_native.h>
#include <ATen/ops/to_dense_native.h>
#include <ATen/ops/to_mkldnn_backward_native.h>
#include <ATen/ops/to_native.h>
#include <ATen/ops/to_sparse_bsc_native.h>
#include <ATen/ops/to_sparse_bsr_native.h>
#include <ATen/ops/to_sparse_csc_native.h>
#include <ATen/ops/to_sparse_csr_native.h>
#include <ATen/ops/to_sparse_native.h>
#include <ATen/ops/view_native.h>
#include <ATen/ops/zeros.h>
#endif

#include <ATen/SparseCsrTensorUtils.h>
#include <ATen/SparseTensorUtils.h>
#include <ATen/core/ATen_fwd.h>
#include <ATen/native/IndexingUtils.h>
#include <ATen/native/NonSymbolicBC.h>
#include <c10/core/impl/DeviceGuardImplInterface.h>
#include <numeric>

namespace at {
namespace native {

namespace {
// dense_to_sparse_{csr,bsr,csc,bsc} common helpers

// Preparation fo the N-D dense -> sparse compressed conversion.
// The N-D input is converted to 3-D (single batch dim) where we check that the
// product of batch dims is nonzero and for each batch the sparse matrix
// contained within has the same number of non-zero elements.
// The batches are joined along the compressed axis. The generation of indices
// for this matrix can be performed in a single step followed by a single step
// conversion to restore the batch dimension.
void dense_to_sparse_compressed_prepare_check_mask_values_batched(
    const Layout& target_layout,
    Tensor& values,
    Tensor& mask,
    const int64_t& n_batch_dim) {
  if (n_batch_dim > 1) {
    // For inputs with more than 1 batch dim we flatten them out.
    // Input shape (b0, b1 ..., bn, r, c) -> (b0 * b1 * ... * bn, r ,c)
    values = values.flatten(0, n_batch_dim - 1);
    mask = mask.flatten(0, n_batch_dim - 1);
  }

  // For informative messaging form the name of the function
  // to_sparse_{csr,csc,bsr,bsc}.
  TORCH_CHECK(
      mask.size(0) > 0,
      "to_sparse_",
      // We want the message to match the function name so generate the
      // lowercase acronym for the layout
      sparse_csr::layoutToString(target_layout, false, true),
      ": Expected product of batch dimensions to be non-zero.");

  // Compute the number of non-zero elements in the first batch, expand to full
  // size
  auto nse_per_batch = mask.select(0, 0).sum().expand(mask.size(0));
  TORCH_CHECK(
      mask.sum({-2, -1}).equal(nse_per_batch),
      "Expect the same number of specified elements per batch.");

  // We need to join batches into a matrix increasing the length of the
  // compressed axis. This allows us to create indices for a compressed matrix
  // and de-batch them later (two kernels). Otherwise we would have to create
  // indices for each batch individually requiring n_batch kernels. For csr/bsr,
  // we already have the batch dim adjacent to the compressed axis and can
  // flatten them together. For csc/bsc, we need to transpose first.
  // For BSR/CSR (b, r, c) -> (b*r, c)
  // For BSC/CSC (b, c, r) -> (r, b*c)
  AT_DISPATCH_ROW_SPARSE_COMPRESSED_LAYOUTS(
      target_layout,
      "dense_to_sparse_compressed",
      [&]() {
        values = values.flatten(0, 1);
        mask = mask.flatten(0, 1);
      },
      [&]() {
        values = values.transpose(0, 1).flatten(1, 2);
        mask = mask.transpose(0, 1).flatten(1, 2);
      });
}

// This function unfolds the compressed indices of a compressed sparse matrix
// into a batched compressed sparse tensor.
// This is analogous to an unflatten-like operation:
// unflatten(0, {b, r}) for csr/bsr with input shape (r*b, c)
//          (output shape (b, r, c))
// unflatten(1, {b, c}).transpose(0,1) for csc/bsc with input shape (r, c*b)
//          (output shape (r, b, c) unflatten, (b, r, c) unflatten + transpose)
// This only operates on the compressed indices as the plain indices and values
// can be manipulated as described above without special handling.
// It is a prerequisite for the conversion that the sparsity pattern is sane for
// the batched shape. That is each batch has the same number of nonzero
// elements.
Tensor compressed_to_batched_compressed_indices(
    const Tensor& compressed_in,
    const int64_t& n_batch,
    bool out_int32) {
  auto n_compressed_per_batch = (compressed_in.size(0) - 1) / n_batch;
  ScalarType out_type = out_int32 ? ScalarType::Int : ScalarType::Long;
  auto batched_out = at::zeros(
      {n_batch, n_compressed_per_batch + 1},
      compressed_in.options().dtype(out_type));

  // If the compressed dimension has length zero there is 1 element in each
  // batch and it is zero we already have this result formed
  if (n_compressed_per_batch > 0) {
    // Slice the compressed indices ignoring the leading 0 element and reshape
    // to n-batch rows
    auto trailing_slice =
        compressed_in.slice(0, 1, c10::nullopt, 1).reshape({n_batch, -1});
    // Slice the compressed indices again selecting the elements corresponding
    // to the batch boundary. The values here will be increasing multiples of
    // nnz per batch. Reshape to n-batch rows (1 col) for broadcasting.
    // This is equivalent to arange(n_batch) * nnz_per_batch with the same
    // reshape
    auto offsets = compressed_in.slice(0, 0, -1, n_compressed_per_batch)
                       .reshape({n_batch, -1});
    // Subtracting the offsets from each row of the reshaped compressed indices
    // gives us the compressed indices within the batch. The leading element of
    // each row is not computed as it is always zero.  We copy into the view on
    // the output buffer.
    batched_out.narrow(-1, 1, n_compressed_per_batch)
        .copy_(trailing_slice - offsets);
  }
  return batched_out;
}

// After generating member tensors for sparse_compressed matrix, if the target
// shape is N-D we must reform the batch dimensions.
// Single kernel is used to restore one batch dimension in the compressed
// indices. From there full batch shape is restored by reshape. No special
// handling is needed for restoring batch dimensions of the values or
// plain_indices it can be done with reshape/unflatten.
void reshape_2d_sparse_compressed_members_to_nd_batched(
    const IntArrayRef full_sizes,
    const int64_t& n_batch_dim,
    Tensor& compressed_indices,
    Tensor& plain_indices,
    Tensor& values) {
  auto batch_shape = full_sizes.slice(0, n_batch_dim);
  auto n_batch = std::accumulate(
      batch_shape.begin(), batch_shape.end(), 1, std::multiplies<int64_t>());
  // NOTE: using this conversion requires the nnz per batch is the same for all
  // batches that will be formed. We ensured this was the case on the way in so
  // it is safe to use this conversion.
  compressed_indices = compressed_to_batched_compressed_indices(
      compressed_indices, n_batch, /*out_int32*/ false);

  // We can infer the last dim of the reshape targets, it will be nnz or
  // nrow/ncol+1 depending on the layout and member tensor targeted.
  auto batchsize_infer_last = DimVector(batch_shape);
  batchsize_infer_last.push_back(-1);

  // -1 will be nnz per batch
  plain_indices = plain_indices.reshape(batchsize_infer_last);
  // -1 will be ncols (bsc,csc) or nrows (bsr,csr) + 1
  compressed_indices = compressed_indices.reshape(batchsize_infer_last);
  // -1 will be nnz (per batch).
  // Note: Unflatten rather than reshape as it will work
  // for both blocked and unblocked layouts. reshape works for unblocked layouts
  // only
  values = values.unflatten(0, batchsize_infer_last);
}
} // namespace

// Take a Device that may not have device_index set (i.e., having it as -1
// representing the current device) and return the corresponding Device
// according to the actual device at the time of this function call.  No-op
// if the device_index is set.
static inline Device ensure_has_index(Device device) {
  if (device.is_cpu() || device.has_index()) {
    return device;
  }
  const c10::impl::DeviceGuardImplInterface* impl = c10::impl::getDeviceGuardImpl(device.type());
  return impl->getDevice();
}

static inline optional<Device> ensure_has_index(optional<Device> device) {
  if (!device.has_value()) {
    return nullopt;
  }
  return ensure_has_index(device.value());
}

Tensor _to_copy(
    const Tensor& self,
    c10::optional<ScalarType> dtype,
    c10::optional<Layout> layout,
    c10::optional<Device> device,
    c10::optional<bool> pin_memory,
    bool non_blocking,
    c10::optional<c10::MemoryFormat> optional_memory_format) {
  TORCH_CHECK(!layout.has_value() || self.layout() == layout.value(),
           "to(options) doesn't support converting to a different layout, "
           "but got self.layout being ", self.layout(),
           " and options.layout set as ", layout.value());
  auto options = TensorOptions()
    .dtype(dtype)
    .layout(layout)
    .device(device)
    .pinned_memory(pin_memory);

  if (options.has_device()) {
    options = options.device(ensure_has_index(options.device()));
  }
  // memory_format is handled separately due to MemoryFormat::Preserve logic
  options = self.options().merge_in(options).memory_format(c10::nullopt);
  auto memory_format = optional_memory_format.value_or(MemoryFormat::Preserve);

  // TODO: Use the dispatcher for this.
  // Currently there are unenumerated extensibility issues preventing this.
  if (at::sparse_csr::is_sparse_compressed(self)) {
      TORCH_CHECK(
          memory_format == MemoryFormat::Preserve,
          "to(options): ", at::sparse_csr::layoutToString(self.layout()),
          " only supports memory format Preserve, but got ", memory_format,
          " instead.");

      Tensor compressed_indices, plain_indices;
      std::tie(compressed_indices, plain_indices) = at::sparse_csr::getCompressedPlainIndices(self);

      const auto new_values = at::native::to(
          self.values(),
          dtype,
          c10::kStrided,
          device,
          pin_memory,
          non_blocking,
          true, // force copy since we are in _to_copy
          memory_format);

      const auto new_compressed_indices = at::native::to(
          compressed_indices,
          compressed_indices.scalar_type(),
          c10::kStrided,
          device,
          pin_memory,
          non_blocking,
          true, // force copy since we are in _to_copy
          memory_format);

      const auto new_plain_indices = at::native::to(
          plain_indices,
          plain_indices.scalar_type(),
          c10::kStrided,
          device,
          pin_memory,
          non_blocking,
          true, // force copy since we are in _to_copy
          memory_format);

    return at::native::_sparse_compressed_tensor_unsafe(
        new_compressed_indices,
        new_plain_indices,
        new_values,
        self.sizes(),
        new_values.scalar_type(),
        self.layout(),
        new_values.device());
  }

  bool pin_out = (non_blocking && self.is_cuda() && options.device().is_cpu() &&
                  (options.layout() == c10::kStrided));

  if (memory_format == MemoryFormat::Preserve) {
    if (options.device().supports_as_strided()) {
      if (self.is_non_overlapping_and_dense()) {
        Tensor r;
        if (self.is_quantized()) {
          r = at::empty_quantized(self.sizes(), self, options);
          at::QuantizerPtr quantizer = r.quantizer();
          r.copy_(self, non_blocking);
          set_quantizer_(r, quantizer);
        } else {
          r = at::empty_strided(
              self.sizes(),
              self.strides(),
              options.pinned_memory(pin_out));
          r.copy_(self, non_blocking);
        }
        return r;
      } else if (!self.is_quantized() && self.layout() == kStrided) {
          Tensor r;
          auto strides = infer_dense_strides(self.sizes(), self.strides());
          r = at::empty_strided(
              self.sizes(),
              strides,
              options.pinned_memory(pin_out));
          r.copy_(self, non_blocking);
          return r;
      } else {
        memory_format = self.suggest_memory_format();
      }
    } else {
      memory_format = self.suggest_memory_format();
    }
  }
  // See Note [Explicit nullopt MemoryFormat argument]
  // TODO: empty_quantized does not work here. It raises an exception in CheckMemoryFormat.h prior to
  // empty_affine_quantizd/_empty_per_channel_affine_quantized calls
  // at::empty also does not work here because there is no proper at::empty support for quantized tensors
  // as it would return a quantized tensor with an UnknownQuantizer
  auto r = self.is_quantized() ? at::empty_like(self, memory_format)
                               : at::empty(self.sizes(),
                                 options.memory_format(memory_format).pinned_memory(pin_out), c10::nullopt);
  r.copy_(self, non_blocking);
  return r;
}

template <typename T>
static inline bool is_null_or_equal_to(const c10::optional<T>& test, const T& value) {
  if (!test.has_value()) {
    return true;
  }
  return test.value() == value;
}

// NOTE: static runtime's to_maybe_copy_out relies on details of this
// check; if you change how it works, please update static runtime as
// well.
bool to_will_alias(
    const Tensor& self,
    c10::optional<ScalarType> dtype,
    c10::optional<Layout> layout,
    c10::optional<Device> device,
    bool copy,
    c10::optional<c10::MemoryFormat> optional_memory_format) {
  auto memory_format = optional_memory_format.value_or(MemoryFormat::Preserve);

  return is_null_or_equal_to(dtype, self.dtype().toScalarType()) &&
    is_null_or_equal_to(layout, self.layout()) &&
    is_null_or_equal_to(device, self.device()) &&
    !copy &&
    (memory_format == MemoryFormat::Preserve ||
     self.suggest_memory_format() == memory_format);
}

static inline Tensor to_impl(
    const Tensor& self,
    c10::optional<ScalarType> dtype,
    c10::optional<Layout> layout,
    c10::optional<Device> device,
    c10::optional<bool> pin_memory,
    bool non_blocking,
    bool copy,
    c10::optional<c10::MemoryFormat> optional_memory_format) {

  // fast path
  if (to_will_alias(self, dtype, layout, device, copy, optional_memory_format)) {
    return self;
  }
  return at::_to_copy(
      self, dtype, layout, device, pin_memory, non_blocking, optional_memory_format);
}

// If input tensor is fp32, cast it to fp16, otherwise leave it alone.
// (this is intended to be used internally by the JIT autocast implementation)
Tensor _autocast_to_reduced_precision(const Tensor& self, bool cuda_enabled, bool cpu_enabled, ScalarType cuda_dtype, ScalarType cpu_dtype) {
  if (self.dtype() == at::ScalarType::Float &&
      ((self.device().is_cuda() && cuda_enabled) ||
      (self.device().is_cpu() && cpu_enabled))
      ) {
    at::ScalarType target = at::ScalarType::Undefined;
    if (self.device().is_cuda()) {
      target = cuda_dtype;
    } else if (self.device().is_cpu()) {
      target = cpu_dtype;
    }

    TORCH_INTERNAL_ASSERT(target != at::ScalarType::Undefined, "_autocast_to_reduced_precision requires legit ScalarType argument for given device");

    return to_impl(
        self, target, c10::nullopt, c10::nullopt, c10::nullopt, false, false, c10::nullopt);
  } else {
    return self;
  }
}

// If input tensor is fp16, cast it to fp32, otherwise leave it alone.
// (this is intended to be used internally by the JIT autocast implementation)
Tensor _autocast_to_full_precision(const Tensor& self, bool cuda_enabled, bool cpu_enabled) {
  if ((self.dtype() == at::ScalarType::Half || self.dtype() == at::ScalarType::BFloat16) &&
      ((self.device().is_cuda() && cuda_enabled) ||
      (self.device().is_cpu() && cpu_enabled))
      ) {
    return to_impl(
        self, at::ScalarType::Float, c10::nullopt, c10::nullopt, c10::nullopt, false, false, c10::nullopt);
  } else {
    return self;
  }
}

Tensor to(
  const Tensor& self,
    c10::optional<ScalarType> dtype,
    c10::optional<Layout> layout,
    c10::optional<Device> device,
    c10::optional<bool> pin_memory,
  bool non_blocking,
  bool copy,
  c10::optional<c10::MemoryFormat> optional_memory_format
) {
  return to_impl(
      self,
      dtype,
      layout,
      ensure_has_index(device),
      pin_memory,
      non_blocking,
      copy,
      optional_memory_format);
}

Tensor to(const Tensor& self, Device device, ScalarType dtype, bool non_blocking, bool copy, c10::optional<c10::MemoryFormat> optional_memory_format) {
  return to_impl(
      self,
      dtype,
      nullopt,
      ensure_has_index(device),
      nullopt,
      non_blocking,
      copy,
      optional_memory_format);
}

Tensor to(const Tensor& self, ScalarType dtype, bool non_blocking, bool copy, c10::optional<c10::MemoryFormat> optional_memory_format) {
  return to_impl(
      self,
      dtype,
      nullopt,
      nullopt,
      nullopt,
      non_blocking,
      copy,
      optional_memory_format);
}

Tensor to(const Tensor& self, const Tensor& other, bool non_blocking, bool copy, c10::optional<c10::MemoryFormat> optional_memory_format) {
  auto options = other.options();
  return to_impl(
      self,
      options.dtype().toScalarType(),
      options.layout(),
      options.device(),
      options.pinned_memory(),
      non_blocking,
      copy,
      optional_memory_format);
}

// This op is important primarily for lazy / graph-based backends.
// While this vanilla implementation loops through each tensor and independently converts it to cpu,
// a lazy backend like XLA might need to tell sync updates across tensors.
std::vector<Tensor> _to_cpu(TensorList tensors) {
    std::vector<Tensor> cpu_tensors;
    for (const auto& t : tensors) {
        cpu_tensors.push_back(t.cpu());
    }
    return cpu_tensors;
}

Tensor to_dense_backward(const Tensor& grad, const Tensor& input_) {
  const auto input_layout = input_.layout();
  switch (input_layout) {
    case kStrided:
      return grad.to_dense();
    case kSparse:
      // Autograd operates on the coalesced assumption, i.e. no duplicate values.
      return grad.sparse_mask(input_.coalesce());
    case kSparseCsr:
    case kSparseCsc:
      // TODO: add efficient CSR/CSC support for sparse_mask
      return grad.sparse_mask(input_.to_sparse()).to_sparse(input_layout);
    case kSparseBsr:
    case kSparseBsc: {
      // TODO: add efficient BSR/BSC support for sparse_mask
      const auto blocksize = at::DimVector(input_.values().sizes().slice(1, 2));
      return grad.sparse_mask(input_.to_sparse()).to_sparse(input_layout, blocksize);
    }
    case kMkldnn:
      return grad.to_mkldnn(input_.scalar_type());
    default:
      AT_ERROR("to_dense_backward: Unsupported input layout: ", input_layout);
      return Tensor {};
  }
}

Tensor to_mkldnn_backward(const Tensor& grad, const Tensor& input_) {
  AT_ASSERT(input_.layout() == c10::kStrided);
  return grad.to_dense(input_.scalar_type());
}

Tensor to_dense(const Tensor& tensor, c10::optional<c10::ScalarType> dtype) {
  if (tensor.layout() == c10::kSparse) {
    return tensor._to_dense(dtype);
  }
  if (tensor.layout() == c10::kSparseCsr ||
      tensor.layout() == c10::kSparseCsc ||
      tensor.layout() == c10::kSparseBsr ||
      tensor.layout() == c10::kSparseBsc) {
    return tensor._to_dense(dtype);
  }
  if (tensor.layout() == c10::kMkldnn) {
    return tensor._to_dense(dtype);
  }
  TORCH_CHECK(
      tensor.layout() == c10::kStrided,
      "to_dense does not support layout ",
      tensor.layout());
  if (dtype) {
    return tensor.to(*dtype);
  }
  return tensor;
}

Tensor sparse_to_dense(const Tensor& self, c10::optional<ScalarType> dtype) {
  TORCH_CHECK(
      !dtype.has_value(), "dtype argument is not supported by sparse_to_dense");
  Tensor dst = at::zeros(self.sizes(), self.options().layout(kStrided));
  return dst.add_(self);
}

Tensor sparse_compressed_to_dense(
    const Tensor& self,
    c10::optional<ScalarType> dtype) {
  TORCH_CHECK(
      !dtype.has_value(),
      "dtype argument is not supported by sparse_csr_to_dense");

  if (self.numel() == 0) {
    return at::zeros(self.sizes(), self.options().layout(kStrided));
  }

  auto batch_ndim = sparse_csr::numBatchDimensions(self);

  auto compressed_rows = self.layout() == kSparseCsr || self.layout() == kSparseBsr;
  auto block_sparse = self.layout() == kSparseBsr || self.layout() == kSparseBsc;

  Tensor compressed_indices;
  Tensor plain_indices;
  std::tie(compressed_indices, plain_indices) =
      sparse_csr::getCompressedPlainIndices(self);

  auto values = self.values();
  Tensor dense = at::zeros(self.sizes(), self.options().layout(kStrided));

  if (batch_ndim == 0) {
    // Pad shape so we can treat non-batched like batched, we will
    // squeeze out the phantom batch dim at the end.
    compressed_indices.unsqueeze_(0);
    plain_indices.unsqueeze_(0);
    values.unsqueeze_(0);
    dense.unsqueeze_(0);
  }
  if (batch_ndim > 1) {
    // Flatten batch dims
    compressed_indices = compressed_indices.flatten(0, batch_ndim - 1);
    plain_indices = plain_indices.flatten(0, batch_ndim - 1);
    values = values.flatten(0, batch_ndim - 1);
    dense = dense.flatten(0, batch_ndim - 1);
  }

  // At this point there is only one batch dim, existed already or was
  // flattened from multiple batch dims.  Now, reshape the resulting
  // dense matrix so that this single batch dim is joined with sparse
  // dims into a single dim, so that the remaining dims are only block
  // dims eventually, and then dense dims.
  auto n_batch = values.size(0);
  int64_t nrows, ncols;
  auto dense_reshaped_sizes = dense.sizes().vec();
  if (!block_sparse) {
    nrows = self.size(batch_ndim);
    ncols = self.size(batch_ndim + 1);
    dense_reshaped_sizes.erase(dense_reshaped_sizes.begin(), dense_reshaped_sizes.begin() + 2);
  } else {
    std::array<int64_t, 2> blocksize = {values.size(2), values.size(3)};
    nrows = self.size(batch_ndim) / blocksize[0];
    ncols = self.size(batch_ndim + 1) / blocksize[1];
    dense_reshaped_sizes[1] = blocksize[0];
    dense_reshaped_sizes[2] = blocksize[1];
  }
  dense_reshaped_sizes[0] = n_batch * nrows * ncols;
  dense = dense.reshape(dense_reshaped_sizes);

  // Calculate batch, row and column indices for non-zeros in the
  // sparse matrix, and use these to calculate correspoding indices
  // into the dense matrix reshaped as above.  Then, update dense
  // matrix by adding sparse matrix values into elements with indices
  // calculated this way.
  auto options = compressed_indices.options();
  auto nnz_per_batch = values.size(1);
  auto batch_indices = at::arange(0, n_batch, options).repeat_interleave(nnz_per_batch);
  auto ncompressed = compressed_rows ? nrows : ncols;
  auto compressed_indices_over_all_batches =
    at::cat({compressed_indices.slice(1, 0, ncompressed).flatten()
            + nnz_per_batch * at::arange(0, n_batch, options).repeat_interleave(ncompressed),
            n_batch * nnz_per_batch * at::ones({1}, options)});
  Tensor indices = at::_convert_indices_from_csr_to_coo(
      compressed_indices_over_all_batches,
      plain_indices.flatten(),
      false,
      !compressed_rows);
  auto row_indices = indices.select(0, 0);
  auto col_indices = indices.select(0, 1);
  if (compressed_rows) {
    row_indices -= batch_indices * nrows;
  } else {
    col_indices -= batch_indices * ncols;
  }
  auto offsets = col_indices + row_indices * ncols + batch_indices * nrows * ncols;
  dense.index_add_(0, offsets, values.flatten(0, 1));

  // Un-tile the result.  The final reshape uses the original
  // self.sizes() which will squeeze out the extra batch dim if we put
  // one in.
  if (!block_sparse) {
    return dense.reshape(self.sizes());
  } else {
    return dense
      .unflatten(0, {-1, nrows, ncols})
        .transpose(2, 3)
        .reshape(self.sizes());
  }
}

// Computes the strides for view_dtype output when the view dtype is
// smaller than the original dtype
inline DimVector compute_strides_for_view_dtype_downsize(IntArrayRef old_strides, int64_t size_ratio, ScalarType old_dtype, ScalarType new_dtype) {
  const int64_t ndim = old_strides.size();

  TORCH_CHECK(
    old_strides[ndim - 1] == 1,
    "self.stride(-1) must be 1 to view ", old_dtype, " as ", new_dtype,
    " (different element sizes), but got ", old_strides[ndim - 1]);

  DimVector new_strides(ndim);
  for (int64_t dim_idx = 0; dim_idx < ndim - 1; dim_idx++) {
    new_strides[dim_idx] = old_strides[dim_idx] * size_ratio;
  }
  new_strides[ndim - 1] = 1;
  return new_strides;
}

// Computes the strides for view_dtype output when the view dtype is
// larger than the original dtype
inline DimVector compute_strides_for_view_dtype_upsize(IntArrayRef old_strides, int64_t size_ratio, ScalarType old_dtype, ScalarType new_dtype) {
  const int64_t ndim = old_strides.size();
  TORCH_CHECK(
    old_strides[ndim - 1] == 1,
    "self.stride(-1) must be 1 to view ", old_dtype, " as ", new_dtype,
    " (different element sizes), but got ", old_strides[ndim - 1]);

  DimVector new_strides(ndim);
  for (int64_t dim_idx = 0; dim_idx < ndim - 1; dim_idx++) {
    TORCH_CHECK(
      (old_strides[dim_idx] % size_ratio) == 0,
      "self.stride(", dim_idx, ") must be divisible by ", size_ratio,
      " to view ", old_dtype, " as ", new_dtype, " (different element sizes), ",
      "but got ", old_strides[dim_idx]);

    new_strides[dim_idx] = old_strides[dim_idx] / size_ratio;
  }
  new_strides[ndim - 1] = 1;
  return new_strides;
}

Tensor view_dtype(const Tensor& self, ScalarType dtype) {
  if (self.scalar_type() == dtype) {
    return self;
  }
  const auto type_meta = c10::scalarTypeToTypeMeta(dtype);
  TORCH_CHECK(!self.is_conj(),
    "torch.Tensor.view is not supported for conjugate view tensors when converting to a different dtype.");
  TORCH_CHECK(!self.is_neg(),
    "torch.Tensor.view is not supported for tensors with negative bit set when converting to a different dtype.");

  int64_t self_element_size = self.element_size();
  int64_t new_element_size = static_cast<int64_t>(type_meta.itemsize());

  Storage storage = self.storage();
  auto new_tensor = detail::make_tensor<TensorImpl>(
      std::move(storage), self.key_set(), type_meta);
  auto* impl = new_tensor.unsafeGetTensorImpl();

  if (self_element_size == new_element_size) {
    impl->set_storage_offset(self.storage_offset());
    impl->set_sizes_and_strides(self.sizes(), self.strides());

  } else if (self.dim() == 0) {
    TORCH_CHECK(false,
      "self.dim() cannot be 0 to view ", self.scalar_type(), " as ",
      dtype, " (different element sizes)");

  } else if (self_element_size > new_element_size) {
    // Downsizing element size

    int64_t size_ratio = self_element_size / new_element_size;
    auto new_strides = compute_strides_for_view_dtype_downsize(
      self.strides(), size_ratio, self.scalar_type(), dtype);

    auto old_sizes = self.sizes();
    DimVector new_sizes(self.dim());
    std::copy(old_sizes.begin(), old_sizes.end(), new_sizes.begin());
    new_sizes[self.dim() - 1] *= size_ratio;

    auto new_storage_offset = size_ratio * self.storage_offset();

    impl->set_storage_offset(new_storage_offset);
    impl->set_sizes_and_strides(new_sizes, new_strides);

  } else {
    // Upsizing element size

    int64_t size_ratio = new_element_size / self_element_size;

    TORCH_CHECK(
      (self.size(-1) % size_ratio) == 0,
      "self.size(-1) must be divisible by ", size_ratio, " to view ",
      self.scalar_type(), " as ", dtype, " (different element sizes), ",
      "but got ", self.size(-1));

    TORCH_CHECK(
      (self.storage_offset() % size_ratio) == 0,
      "self.storage_offset() must be divisible by ", size_ratio, " to view ",
      self.scalar_type(), " as ", dtype, " (different element sizes), but got ",
      self.storage_offset());

    auto new_strides = compute_strides_for_view_dtype_upsize(
      self.strides(), size_ratio, self.scalar_type(), dtype);

    auto old_sizes = self.sizes();
    DimVector new_sizes(self.dim());
    std::copy(old_sizes.begin(), old_sizes.end(), new_sizes.begin());
    new_sizes[self.dim() - 1] /= size_ratio;

    auto new_storage_offset = self.storage_offset() / size_ratio;

    impl->set_storage_offset(new_storage_offset);
    impl->set_sizes_and_strides(new_sizes, new_strides);
  }

  return new_tensor;
}

Tensor _tile_tensor(const Tensor& self, IntArrayRef blocksize) {
  // This code turns a matrix into a sequence of blocks
  //
  // Given matrix
  //
  //  1  2  3  4
  //  5  6  7  8
  //  9 10 11 12
  // 14 15 16 17
  //
  // _tile_tensor(matrix, {2, 2}) will yield the following 2 by 2 blocks
  //
  //  1  2 |  3  4 |  9 10 | 11 12
  //  5  6 |  7  8 | 14 15 | 16 17
  //
  //  via a 4D Tensor of shape (2, 2, 2, 2)
  //
  TORCH_INTERNAL_ASSERT_DEBUG_ONLY(blocksize[0] > 0);
  TORCH_INTERNAL_ASSERT_DEBUG_ONLY(blocksize[1] > 0);
  auto block_size_0 = self.size(0) / blocksize[0];
  auto block_size_1 = self.size(1) / blocksize[1];

  auto new_shape = DimVector({block_size_0, blocksize[0], block_size_1, blocksize[1]});
  new_shape.append(DimVector(self.sizes().slice(2, self.dim() - 2)));
  return self.reshape(new_shape)
      .transpose(1, 2)
      .contiguous();
}

Tensor _batch_tile_tensor(const Tensor& self, IntArrayRef blocksize, const int64_t dense_dim) {
  if (self.dim() == 2 + dense_dim) {
    return _tile_tensor(self, blocksize);
  }
  auto n_batch_dim = self.dim() - 2 - dense_dim;
  // Same as _tile_tensor, just per matrix entry of self, if self is 3D.
  TORCH_INTERNAL_ASSERT_DEBUG_ONLY(blocksize[0] > 0);
  TORCH_INTERNAL_ASSERT_DEBUG_ONLY(blocksize[1] > 0);
  auto block_size_0 = self.size(n_batch_dim) / blocksize[0];
  auto block_size_1 = self.size(n_batch_dim + 1) / blocksize[1];
  auto tiled_sizes = DimVector(self.sizes().slice(0, n_batch_dim));
  tiled_sizes.push_back(block_size_0);
  tiled_sizes.push_back(blocksize[0]);
  tiled_sizes.push_back(block_size_1);
  tiled_sizes.push_back(blocksize[1]);
  tiled_sizes.append(DimVector(self.sizes().slice(n_batch_dim + 2, dense_dim)));
  return self.reshape(tiled_sizes).transpose(n_batch_dim + 1, n_batch_dim + 2).contiguous();
}

Tensor _mask_to_indices(const Tensor& mask) {
  // This function returns a vector of the indices at which given
  // boolean mask is True. at::nonzero can achieve the same, but
  // we yet have to compare the performance difference.
  TORCH_CHECK(mask.dim() == 1, "Currently _mask_to_indices only supports 1-d masks.");
  TORCH_CHECK(mask.dtype() == at::kBool, "Expected mask to be of dtype bool.");
  return at::native::arange(
      mask.numel(), at::kLong, kStrided, mask.device())
      .masked_select(mask);
}

std::pair<Tensor, Tensor> _not_zero_mask_to_col_row_indices(
    Tensor not_zero_mask,
    ScalarType index_dtype,
    Device index_device) {
  auto col_indices =
      at::native::arange(not_zero_mask.size(-1), index_dtype, kStrided, index_device)
          .view({1, not_zero_mask.size(-1)})
          .expand_as(not_zero_mask)
          .masked_select(not_zero_mask);
  auto row_indices =
      at::native::arange(
          not_zero_mask.size(-2), index_dtype, kStrided, index_device)
          .view({not_zero_mask.size(-2), 1})
          .expand_as(not_zero_mask)
          .masked_select(not_zero_mask);
  return std::pair<Tensor, Tensor>(col_indices, row_indices);
}

// Sparse layout conversions Start

template<Layout target_layout>
static Tensor dense_to_sparse_compressed(const Tensor& self, IntArrayRef blocksize, c10::optional<int64_t> dense_dim_opt) {
  static_assert(target_layout == Layout::SparseCsr || target_layout == Layout::SparseCsc
                || target_layout == Layout::SparseBsr || target_layout == Layout::SparseBsc,
                "invalid layout template parameter for dense_to_sparse_compressed");

  constexpr auto compressed_rows_layout = target_layout == Layout::SparseCsr || target_layout == Layout::SparseBsr;
  constexpr auto blocked_layout = target_layout == Layout::SparseBsr || target_layout == Layout::SparseBsc;

  int64_t dense_dim = dense_dim_opt.value_or(0);
  TORCH_CHECK(
      dense_dim >= 0 && dense_dim <= self.dim() - 2,
      "number of dense dimensions must be in [0,", self.dim() - 2,
      "] range, but it is equal to ", dense_dim);

  if (blocked_layout) {
    auto sparse_row_dim = -(dense_dim + 2);
    auto sparse_col_dim = -(dense_dim + 1);
    TORCH_CHECK(
        blocksize[0] > 0 && blocksize[1] > 0,
        "blocksize needs to be non zero, but got ",
        blocksize);
    TORCH_CHECK(
        self.size(sparse_row_dim) % blocksize[0] == 0,
        "Tensor size(", sparse_row_dim, ") ",
        self.size(sparse_row_dim),
        " needs to be divisible by blocksize[0] ",
        blocksize[0]);
    TORCH_CHECK(
        self.size(sparse_col_dim) % blocksize[1] == 0,
        "Tensor size(", sparse_col_dim, ") ",
        self.size(sparse_col_dim),
        " needs to be divisible by blocksize[1] ",
        blocksize[1]);
  }

  // Reshape values so that the block dims are explicitly added, and
  // calculate a mask tensor that has only batch and sparse dims, and
  // value true whenever sparse matrix has a non-zero element over
  // corresponding block and dense dims, and false otherwise.
  auto n_batch_dim = self.dim() - 2 - dense_dim;
  auto is_batched = n_batch_dim > 0;
  auto values = blocked_layout ? _batch_tile_tensor(self, blocksize, dense_dim) :  self;
  auto not_zero_mask = blocked_layout ? _batch_tile_tensor(self != 0, blocksize, dense_dim) : self != 0;
  if (blocked_layout || dense_dim > 0) {
    std::vector<int64_t> reduce_dims((blocked_layout ? 2 : 0) + dense_dim);
    std::iota(reduce_dims.begin(), reduce_dims.end(), n_batch_dim + 2);
    not_zero_mask = not_zero_mask.sum(reduce_dims) != 0;
  }

  if (is_batched) {
    // Prepare for the conversion, in particular join the batch dims
    // and the compressed dim into the single dim.
    dense_to_sparse_compressed_prepare_check_mask_values_batched(
        target_layout, values, not_zero_mask, n_batch_dim);
  }

  // Calculate sparse matrix row and col indices and then, depending
  // on the target layout, corresponding compressed and sparse
  // indices.  Use the mask tensor calculate above to generate sparse
  // matrix values tensor.
  Tensor row_indices;
  Tensor col_indices;
  Tensor compressed_indices;
  if (compressed_rows_layout) {
    std::tie(col_indices, row_indices) = _not_zero_mask_to_col_row_indices(
        not_zero_mask, at::kLong, not_zero_mask.device());
    compressed_indices = at::_convert_indices_from_coo_to_csr(
        row_indices, not_zero_mask.size(0), false /*out_int32*/);
    {
      auto mask_indices = _mask_to_indices(not_zero_mask.flatten());
      values = values.flatten(0, 1).index_select(0, mask_indices);
    }
  } else {
    std::tie(row_indices, col_indices) = _not_zero_mask_to_col_row_indices(
       not_zero_mask.transpose(1, 0), at::kLong, not_zero_mask.device());
    compressed_indices = at::_convert_indices_from_coo_to_csr(
        col_indices, not_zero_mask.size(-1), false /*out_int32*/);
    {
      auto mask_indices = _mask_to_indices(not_zero_mask.transpose(0, 1).flatten());
      values = values.transpose(0, 1).flatten(0, 1).index_select(0, mask_indices);
    }
  }
  Tensor& plain_indices = compressed_rows_layout ? col_indices : row_indices;

  if (is_batched) {
   // Restore the batch dims and compressed dim.
    reshape_2d_sparse_compressed_members_to_nd_batched(
        self.sizes(), n_batch_dim, compressed_indices, plain_indices, values);
  }

  // Create compressed sparse matrix with the target layout.
  return at::native::_sparse_compressed_tensor_unsafe(
        compressed_indices,
        plain_indices,
        values,
        self.sizes(),
        values.scalar_type(),
        target_layout,
        values.device());
}

Tensor dense_to_sparse_csr(const Tensor& self, c10::optional<int64_t> dense_dim_opt) {
  return dense_to_sparse_compressed<Layout::SparseCsr>(self, {}, dense_dim_opt);
}

Tensor dense_to_sparse_csc(const Tensor& self, c10::optional<int64_t> dense_dim_opt) {
  return dense_to_sparse_compressed<Layout::SparseCsc>(self, {}, dense_dim_opt);
}

Tensor dense_to_sparse_bsr(const Tensor& self, IntArrayRef blocksize, c10::optional<int64_t> dense_dim_opt) {
  return dense_to_sparse_compressed<Layout::SparseBsr>(self, blocksize, dense_dim_opt);
}

Tensor dense_to_sparse_bsc(const Tensor& self, IntArrayRef blocksize, c10::optional<int64_t> dense_dim_opt) {
  return dense_to_sparse_compressed<Layout::SparseBsc>(self, blocksize, dense_dim_opt);
}

void _check_blocksize_matches(
    const Tensor& self,
    c10::optional<IntArrayRef> blocksize_opt,
    const std::string& name) {
  if (blocksize_opt.has_value()) {
    const auto blocksize = *blocksize_opt;
    const auto self_blocksize = at::sparse_csr::getBlockSize(self);
    TORCH_CHECK(self_blocksize == blocksize,
        name, "(): the provided blocksize does not match the blocksize of the to be converted tensor, ",
        "got (", blocksize[0], ", ", blocksize[1], ") ",
        "but expected (", self_blocksize[0], ", ", self_blocksize[1], ").");
  }
}

Tensor sparse_compressed_clone(
    const Tensor& self,
    c10::optional<IntArrayRef> blocksize,
    const std::string& name) {
  _check_blocksize_matches(self, blocksize, name);
  // Just returning self doesn't work
  // RuntimeError: t.use_count() <= 1 INTERNAL ASSERT FAILED at
  // "../torch/csrc/autograd/autograd_not_implemented_fallback.cpp":152,
  // please report a bug to PyTorch.
  const auto layout = self.layout();
  Tensor compressed_indices, plain_indices;
  std::tie(compressed_indices, plain_indices) = at::sparse_csr::getCompressedPlainIndices(self);
  auto values = self.values();
  return _sparse_compressed_tensor_unsafe(
      compressed_indices,
      plain_indices,
      values,
      self.sizes(),
      values.scalar_type(),
      layout,
      values.device());
}

Tensor sparse_compressed_to_flipped(
    const Tensor& self,
    c10::optional<IntArrayRef> blocksize,
    const std::string& name) {
  _check_blocksize_matches(self, blocksize, name);

  const auto layout = self.layout();
  // NOTE: errors on non-compressed sparse layouts.
  const auto flipped_layout = at::sparse_csr::flip_compressed_layout(layout);

  // Suppose compressed_indices represent rows of an input in either
  // CSR or BSR sparse compressed format.
  // In order to convert a batched CSR/BSR index into a batched CSC/BSC index
  // we perform the following steps:
  // 1. Convert a sparse compressed index representing batches of matrices of
  //    shape (b, r, c) to a sparse compressed index that represents a single
  //    matrix of shape (b * r, c).
  // 2. Turn the compressed indices of the matrix of shape (b * r, c) into
  //    COO indices.
  // 3. Map these COO indices into the COO indices of a matrix of shape (r, b * c)
  //    such that if A is a matrix of shape (b * r, c) and B is a matrix of shape
  //    (r, b * c) such that
  //    A[(k * r):(k * r + r), :] = B[:, (k * c):(k * c + c)] for all k in arange(b),
  //    then A[i, j] = B[i', j'].
  //    This is equivalent to finding indices that match values of matrices
  //    tiled vertically to values of the same matrices tiled horizontally.
  // 4. Convert the COO indices to the CSC/BSC indices and form the output.
  //
  // NOTE: the reason behind vertical/horizontal tiling is to be able to transform
  //       indices over all matrices in the batch in a single kernel call, since
  //       all the existing coo <-> compressed indices conversion methods assume
  //       a single matrix.
  //
  // CSC/BSC inputs are handled in a similar fashion with a "transposed" argument.
  // See the comments below for detailed explanations on how exactly each step
  // is performed.

  Tensor compressed_indices, plain_indices;
  std::tie(compressed_indices, plain_indices) = at::sparse_csr::getCompressedPlainIndices(self);
  auto values = self.values();
  const auto nnz = plain_indices.size(-1);

  const auto n_batches = compressed_indices.dim() - 1;
  auto n_batches_nonzero = n_batches;
  // Insert fake batch dim for simplicity
  if (!n_batches) {
    n_batches_nonzero = 1;
    compressed_indices.unsqueeze_(0);
    plain_indices.unsqueeze_(0);
    values.unsqueeze_(0);
  }

  // NOTE: these sparse_dims are true sparse dims only for CSR/CSC inputs.
  // And for BSR/BSC these are <true sparse dims> / <blocksize>.
  // In other words, sparse_dims stores ranges of valid indices in the row/col dims.
  const auto sparse_dims = [&]() -> at::DimVector {
    auto sparse_dims = at::DimVector(self.sizes().slice(n_batches, 2));
    if (layout == at::kSparseBsr || layout == at::kSparseBsc) {
      auto blocksize = at::sparse_csr::getBlockSize(self);
      sparse_dims[0] /= blocksize[0];
      sparse_dims[1] /= blocksize[1];
    }
    return sparse_dims;
  }();

  // batch_sizes_nonempty stores at least one, potentially fake, batch dimension.
  // rebatch_sizes_nonempty is equivalent to batch_sizes_nonempty.push_back(-1),
  // and is used to unflatten batch dimensions from a dimension of size
  // (batch_numel * dim_size,) for some dim_size.
  const auto batch_sizes_nonempty = at::DimVector(plain_indices.sizes().slice(0, n_batches_nonzero));
  auto rebatch_sizes_nonempty = at::DimVector(batch_sizes_nonempty);
  rebatch_sizes_nonempty.push_back(-1);
  const auto batch_numel_nonzero = std::accumulate(
      batch_sizes_nonempty.begin(),
      batch_sizes_nonempty.begin() + n_batches_nonzero,
      1,
      std::multiplies<int64_t>());

  // Equivalent to (arange(batch_numel_nonzero).mul_(nnz)).reshape(batch_sizes_nonempty).
  // We just compute it differently to use `add` kernel in place of `mul` for better
  // performance.
  const auto batch_nnz_offset = [&]() -> Tensor {
    const auto wrapped_nnz = at::tensor({nnz}, compressed_indices.options());
    const auto offset = wrapped_nnz
      .expand({batch_numel_nonzero})
      .cumsum(-1).sub_(wrapped_nnz)
      .reshape(batch_sizes_nonempty);
    return offset;
  }();

  // Step 1 for CSR/BSR inputs:
  // Convert a sparse compressed index representing batches of matrices of
  // shape (b, r, c) to a sparse compressed index that represents a single
  // matrix of shape (b * r, c).
  // The algorithm is identical for CSC/BSC inputs, with the batch dimensions
  // flattened in the "transposed" dimension.
  const auto compressed_indices_2d = [&]() -> Tensor {
    // Extract offsets only relevant for the first :-1 elements in a row/col.
    const auto compressed_offsets = compressed_indices.slice(-1, 0, -1);
    // batch_offsets offsets each individual matrix row/col offsets by the total
    // sum of nnz's of all the matrices with the smaller batch index.
    const auto batch_offsets = batch_nnz_offset
      .unsqueeze(-1).expand_as(compressed_offsets);
    // compressed_offsets + batch_offsets creates an offset vector for a 2d matrix
    // that is stored in a compressed sparse format.
    const auto compressed_offsets_2d = compressed_offsets.add(batch_offsets).reshape({-1});
    const auto offsets_len = compressed_offsets_2d.numel();
    auto res = at::empty({offsets_len + 1}, compressed_indices.options());
    res.slice(-1, 0, -1).copy_(compressed_offsets_2d);
    // By appending nnz * batch_numel_nonzero to (compressed_offsets + batch_offsets)
    // a compressed index of a 2d matrix is formed.
    res.slice(-1, -1).fill_(nnz * batch_numel_nonzero);
    return res;
  }();
  // More involved for compressed indices, but pretty easy for plain_indices and values:
  // just squash batch dimensions.
  const auto plain_indices_2d = plain_indices.flatten(0, n_batches_nonzero);
  // NOTE: values are not 2d! They just represent values of a sparse compressed 2d matrix.
  const auto values_2d = values.flatten(0, n_batches_nonzero);

  const auto is_out_int32 = compressed_indices.scalar_type() == ScalarType::Int;

  // Step 2 & 3:
  //
  // Turn the compressed indices of the matrix of shape (b * r, c) into COO indices.
  //
  // Map these COO indices into the COO indices of a matrix of shape (r, b * c)
  // such that if A is a matrix of shape (b * r, c) and B is a matrix of shape
  // (r, b * c) such that
  // A[(k * r):(k * r + r), :] = B[:, (k * c):(k * c + c)] for all k in arange(b),
  // then A[i, j] = B[i', j'].
  // This is equivalent to finding indices that match values of matrices
  // tiled vertically to values of the same matrices tiled horizontally.

  // coo <-> sparse index conversions assume CSR/BSR inputs.
  // To CSC/BSC inputs these indices will appear "transposed".
  const auto is_transposed_indices = layout == at::kSparseCsc || layout == at::kSparseBsc;
  const auto coo_indices_2d_transposed = [&]() -> Tensor {
    const auto coo_indices_2d = _convert_indices_from_csr_to_coo(
        compressed_indices_2d,
        plain_indices_2d,
        is_out_int32,
        /*transpose=*/true); // Flip rows/cols for convenience.
    // Convert COO indices of (b * r, c) to (r, b * c).
    // It is a map (i, j) -> {
    //    b = i // r
    //    i' = i % r
    //    j' = j + b * c
    //    return (i', j')
    // }
    // NOTE: we used transposed=true above!
    auto i = coo_indices_2d.select(0, 1);
    auto j = coo_indices_2d.select(0, 0);
    auto b = i.div(is_transposed_indices ? sparse_dims[1] : sparse_dims[0], "trunc");
    // Modify i, j in-place.
    i.fmod_(is_transposed_indices ? sparse_dims[1] : sparse_dims[0]);
    j.add_(b * (is_transposed_indices ? sparse_dims[0] : sparse_dims[1]));
    return coo_indices_2d;
  }();

  // Step 4:
  // Convert the COO indices to the CSC/BSC indices and form the output.
  // We need to sort COO indices along the "tranposed" dim to satisfy the
  // invariant of sorted plain indices.
  // Hash coo indices by converting 2d indices to linear offsets with
  // more "weight" (aka stride) placed on the "transposed" dimension.
  const auto coo_indices_2d_transposed_hashed = at::sparse::flatten_indices(
      coo_indices_2d_transposed,
      is_transposed_indices ? at::DimVector({sparse_dims[0], sparse_dims[1] * batch_numel_nonzero})
                            : at::DimVector({sparse_dims[1], sparse_dims[0] * batch_numel_nonzero}));
  const auto hash_argsort = std::get<1>(coo_indices_2d_transposed_hashed.sort());
  const auto coo_indices_2d_transposed_sorted = coo_indices_2d_transposed.index_select(1, hash_argsort);

  const auto new_compressed_indices_coo_2d = coo_indices_2d_transposed_sorted.select(0, 0);
  const auto new_plain_indices_2d = coo_indices_2d_transposed_sorted.select(0, 1);
  const auto new_values_2d = values_2d.index_select(0, hash_argsort);

  auto new_compressed_indices = compressed_to_batched_compressed_indices(
      _convert_indices_from_coo_to_csr(
        new_compressed_indices_coo_2d,
        is_transposed_indices
          ? batch_numel_nonzero * sparse_dims[0]
          : batch_numel_nonzero * sparse_dims[1],
        is_out_int32),
      batch_numel_nonzero,
      is_out_int32)
    .unflatten(0, batch_sizes_nonempty);
  auto new_plain_indices = new_plain_indices_2d.unflatten(0, rebatch_sizes_nonempty);
  auto new_values = new_values_2d.unflatten(0, rebatch_sizes_nonempty);
  // Kill fake batch dim if it was inserted.
  if (!n_batches) {
    new_compressed_indices.squeeze_(0);
    new_plain_indices.squeeze_(0);
    new_values.squeeze_(0);
  }

  return _sparse_compressed_tensor_unsafe(
      new_compressed_indices,
      new_plain_indices,
      new_values,
      self.sizes(),
      new_values.scalar_type(),
      flipped_layout,
      new_values.device());
}

Tensor sparse_compressed_to_sparse_csr(const Tensor& self, c10::optional<int64_t> dense_dim_opt) {
  if (dense_dim_opt.has_value()) {
    AT_ERROR("sparse_compressed_to_sparse_csr conversion does not support specifying number of dense dimensions");
  }
  if (self.layout() == kSparseCsc) {
    return sparse_compressed_to_flipped(self, c10::nullopt, "to_sparse_csr");
  }
  if (self.layout() == kSparseCsr) {
    return sparse_compressed_clone(self, c10::nullopt, "to_sparse_csr");
  }
  AT_ERROR(
      "sparse_compressed_to_sparse_csr expected SparseCsr or SparseCsc layout but got ",
      self.layout());
}

Tensor coo_to_sparse_csr(const Tensor& self, c10::optional<int64_t> dense_dim_opt) {
  TORCH_CHECK(
      self.sparse_dim() == 2,
      "Only tensors with two sparse dimensions can be converted to the SparseCsr layout, got self with ",
      self.sparse_dim(), " sparse dimensions.");
  if (dense_dim_opt.has_value()) {
    AT_ERROR("coo_to_sparse_csr conversion does not support specifying number of dense dimensions");
  }
  auto coalesced_self = self.coalesce();
  auto row_indices = coalesced_self.indices()[0];
  bool out_int32 = (row_indices.scalar_type() == at::kInt);
  auto crow_indices = at::_convert_indices_from_coo_to_csr(
      row_indices, self.size(0), out_int32);
  return at::native::_sparse_csr_tensor_unsafe(
      crow_indices,
      coalesced_self.indices()[1].contiguous(),
      coalesced_self.values(),
      coalesced_self.sizes(),
      coalesced_self.scalar_type(),
      c10::kSparseCsr,
      coalesced_self.device());
}

Tensor coo_to_sparse_csc(const Tensor& self, c10::optional<int64_t> dense_dim_opt) {
  TORCH_CHECK(
      self.sparse_dim() == 2,
      "Only tensors with two sparse dimensions can be converted to the SparseCsc layout, got self with ",
      self.sparse_dim(), " sparse dimensions.");
  if (dense_dim_opt.has_value()) {
    AT_ERROR("coo_to_sparse_csc conversion does not support specifying number of dense dimensions");
  }
  auto coalesced_self = self.transpose(0, 1).coalesce().to_sparse_csr();
  return at::native::_sparse_csc_tensor_unsafe(
      coalesced_self.crow_indices(),
      coalesced_self.col_indices(),
      coalesced_self.values(),
      self.sizes(),
      coalesced_self.scalar_type(),
      c10::kSparseCsc,
      coalesced_self.device());
}

Tensor coo_to_sparse_bsr(const Tensor& self, IntArrayRef blocksize, c10::optional<int64_t> dense_dim_opt) {
  if (dense_dim_opt.has_value()) {
    AT_ERROR("coo_to_sparse_bsr conversion does not support specifying number of dense dimensions");
  }
  return self.to_sparse_csr().to_sparse_bsr(blocksize, dense_dim_opt);
}

Tensor coo_to_sparse_bsc(const Tensor& self, IntArrayRef blocksize, c10::optional<int64_t> dense_dim_opt) {
  if (dense_dim_opt.has_value()) {
    AT_ERROR("coo_to_sparse_bsc conversion does not support specifying number of dense dimensions");
  }
  return self.to_sparse_bsr(blocksize, dense_dim_opt).to_sparse_bsc(blocksize, dense_dim_opt);
}

namespace {
template <typename input_t, typename output_t>
void convert_indices_from_coo_to_csr_cpu(
    const Tensor& result,
    const Tensor& input,
    const int64_t size) {
  int64_t numel = input.numel();
  const input_t* data_in = input.data_ptr<input_t>();
  output_t* data_out = result.data_ptr<output_t>();

  if (numel == 0) {
    result.zero_();
    return;
  }

  for (int64_t i = 0; i <= data_in[0]; i++)
    data_out[i] = static_cast<output_t>(0);

  at::parallel_for(
      0, numel - 1, at::internal::GRAIN_SIZE, [&](int64_t start, int64_t end) {
        input_t curr_value = data_in[start], next_value;
        for (const auto i : c10::irange(start, end)) {
          next_value = data_in[i + 1];
          for (; curr_value < next_value; curr_value++)
            data_out[curr_value + 1] = static_cast<output_t>(i + 1);
        }
      });
  for (int64_t i = data_in[numel - 1] + 1; i < size + 1; i++) {
    data_out[i] = static_cast<output_t>(numel);
  }
}

template <typename input_t, typename output_t>
void convert_indices_from_csr_to_coo_cpu(
    const Tensor& indices,
    const Tensor& crow_indices,
    const Tensor& col_indices,
    const bool transpose = false) {
  int64_t nrows = crow_indices.numel() - 1;
  if (nrows == 0) {
    indices.zero_();
    return;
  }
  auto crow_indices_ = crow_indices.expect_contiguous();
  const input_t* crow_indices_data_in = crow_indices_->data_ptr<input_t>();
  TORCH_INTERNAL_ASSERT(indices.is_contiguous());
  auto row0 = indices.select(0, transpose ? 1 : 0);
  auto row1 = indices.select(0, transpose ? 0 : 1);
  output_t* data_out = row0.data_ptr<output_t>();
  row1.copy_(*col_indices.expect_contiguous());
  at::parallel_for(
      0, nrows, at::internal::GRAIN_SIZE, [&](int64_t start, int64_t end) {
        for (const auto i : c10::irange(start, end)) {
          std::fill(
              &data_out[crow_indices_data_in[i]],
              &data_out[crow_indices_data_in[i + 1]],
              static_cast<output_t>(i));
        }
      });
}
} // namespace

TORCH_IMPL_FUNC(_convert_indices_from_coo_to_csr_structured_cpu)
(const Tensor& input,
 const int64_t size,
 const bool out_int32,
 const Tensor& result) {
  if (out_int32) {
    AT_DISPATCH_INTEGRAL_TYPES(
        input.scalar_type(), "convert_indices_from_coo_to_csr_cpu", [&] {
          convert_indices_from_coo_to_csr_cpu<scalar_t, int32_t>(
              result, input, size);
        });
  } else {
    AT_DISPATCH_INTEGRAL_TYPES(
        input.scalar_type(), "convert_indices_from_coo_to_csr_cpu", [&] {
          convert_indices_from_coo_to_csr_cpu<scalar_t, int64_t>(
              result, input, size);
        });
  }
}

TORCH_IMPL_FUNC(_convert_indices_from_csr_to_coo_structured_cpu)
(const Tensor& crow_indices,
 const Tensor& col_indices,
 const bool out_int32,
 const bool transpose,
 const Tensor& result) {
  if (out_int32) {
    AT_DISPATCH_INTEGRAL_TYPES(
        crow_indices.scalar_type(), "convert_indices_from_csr_to_coo_cpu", [&] {
          convert_indices_from_csr_to_coo_cpu<scalar_t, int32_t>(
              result, crow_indices, col_indices, transpose);
        });
  } else {
    AT_DISPATCH_INTEGRAL_TYPES(
        crow_indices.scalar_type(), "convert_indices_from_csr_to_coo_cpu", [&] {
          convert_indices_from_csr_to_coo_cpu<scalar_t, int64_t>(
              result, crow_indices, col_indices, transpose);
        });
  }
}

/*
 * Based on
 * https://github.com/scipy/scipy/blob/8a64c938ddf1ae4c02a08d2c5e38daeb8d061d38/scipy/sparse/sparsetools/csr.h
 * Modified to ensure sorted BSR column indices.
 */
template <class I, class T>
void _csr_to_block_csr_cpu_kernel(
    const I n_row,
    const I n_col,
    const I R,
    const I C,
    const I* input_crow_indices,
    const I* input_col_indices,
    const T* input_values,
    I* result_crow_indices,
    I* result_col_indices,
    T* result_values) {
  // All blocks are possible, that is, may be allocated if a single non-zero
  // value lives within them. Otherwise they're not.

  // Allocate pointers for all possible column blocks plus 1
  std::vector<T*> blocks(n_col / C + 1, (T*)0);

  assert(n_row % R == 0);
  assert(n_col % C == 0);

  // Major assumptions
  // 1. Blocks must be square

  // Number of blocks along rows
  I n_brow = n_row / R;
  // Number of blocks along columns
  I n_bcol = n_col / C;

  // Number of elements per block
  I RC = R * C;
  // Number of blocks overall
  I n_blks = 0;

  result_crow_indices[0] = 0;

  // Iterate over blocks along rows
  for (I block_i = 0; block_i < n_brow; block_i++) {
    // Iterate over blocks along columns to locate non-zero blocks,
    // this guarantees sorted block-column indices
    for (I block_j = 0; block_j < n_bcol; block_j ++) {
      for (I jj = input_crow_indices[R * block_i]; jj < input_crow_indices[R * (block_i + 1)]; jj++) {
        I j = input_col_indices[jj]; // column index
        if (j / C == block_j) {
          blocks[block_j] = result_values + RC * n_blks;
          result_col_indices[n_blks] = block_j;
          n_blks++;
          break;
        }
      }
    }

    // Iterate over rows within block
    for (I r = 0; r < R; r++) {
      I i = R * block_i + r; // row index
      for (I jj = input_crow_indices[i]; jj < input_crow_indices[i + 1]; jj++) {
        I j = input_col_indices[jj]; // column index

        // Block corresponding to column index
        I block_j = j / C;
        // Column within block
        I c = j % C;

        // Specific blocks entries should not be visited more than once.
        // Scipy code does an addition here. Why?
        // A possible answer: Scipy code supports "uncoalesced CSR"
        // format that allows repeated columns per row and column
        // indices may be unsorted.
        *(blocks[block_j] + C * r + c) = input_values[jj];
      }
    }

    // Scipy code has
    /*
      for (I jj = input_crow_indices[R * block_i];
           jj < input_crow_indices[R * (block_i + 1)];
           jj++) {
             blocks[input_col_indices[jj] / C] = 0;
           }
    */
    // but we don't need it because the modified code (see the block_j
    // loop above) does not need to evaluate `blocks[block_j] == 0`
    // that the original code did.
    result_crow_indices[block_i + 1] = n_blks;
  }
}

/*
 * Based on
 * https://github.com/scipy/scipy/blob/8a64c938ddf1ae4c02a08d2c5e38daeb8d061d38/scipy/sparse/sparsetools/csr.h
 */
template <class I>
I csr_count_blocks(
    const I n_row,
    const I n_col,
    const I R,
    const I C,
    const I Ap[],
    const I Aj[]) {
  std::vector<I> mask(n_col / C + 1, -1);
  I n_blks = 0;
  for (I i = 0; i < n_row; i++) {
    I bi = i / R;
    for (I jj = Ap[i]; jj < Ap[i + 1]; jj++) {
      I bj = Aj[jj] / C;
      if (mask[bj] != bi) {
        mask[bj] = bi;
        n_blks++;
      }
    }
  }
  return n_blks;
}

Tensor _csr_to_block_csr_cpu(const Tensor& self, IntArrayRef blocksize) {
  TORCH_CHECK(
      blocksize[0] == blocksize[1],
      "blocks must be square. ",
      "Got (",
      blocksize[0],
      ", ",
      blocksize[1],
      ") instead.");
  TORCH_CHECK(
      self.size(0) % blocksize[0] == 0 && self.size(1) % blocksize[1] == 0,
      "Block sparse CSR Tensors must have a size that is an ",
      "integral multiple of their block size. ",
      "Got Tensor of size (",
      self.size(0),
      ", ",
      self.size(1),
      ") with block size (",
      blocksize[0],
      ", ",
      blocksize[1],
      ") instead.");
  Tensor input_values = self.values().contiguous();
  Tensor input_crow_indices = self.crow_indices().contiguous();
  Tensor input_col_indices = self.col_indices().contiguous();

  // First we determine the number of blocks needed. For each given block, if it
  // contains a non-zero element we will allocate values and indices for it.
  int64_t num_blocks;
  int64_t n_row = self.size(0);
  int64_t n_col = self.size(1);
  AT_DISPATCH_INDEX_TYPES(
      input_crow_indices.scalar_type(), "_csr_to_block_csr_cpu", [&] {
        num_blocks = csr_count_blocks<index_t>(
            n_row,
            n_col,
            blocksize[0],
            blocksize[1],
            input_crow_indices.data_ptr<index_t>(),
            input_col_indices.data_ptr<index_t>());
      });
  DimVector values_size{num_blocks, blocksize[0], blocksize[1]};

  // While we don't support conversion of hybrid csr-to-bsr yet, we'll
  // compute hybrid compatible values sizes to meet the invariants of
  // the BSR tensor when the support will be implemented.
  int64_t numel_dense = 1;
  for (int i=0; i<self.dense_dim(); i++) {
    values_size.push_back(self.size(2 + i));
    numel_dense *= self.size(2 + i);
  }
  TORCH_CHECK(numel_dense == 1, "conversion from hybrid csr to block csr is not supported yet.");

  Tensor result_values =
      input_values.new_zeros(values_size);
  Tensor result_crow_indices =
      input_crow_indices.new_empty({(n_row / blocksize[0]) + 1});
  Tensor result_col_indices = input_col_indices.new_empty({num_blocks});

  // Next we copy over non-zero elements into the allocated blocks.
  AT_DISPATCH_INDEX_TYPES(
      input_crow_indices.scalar_type(), "_csr_to_block_csr_cpu", [&] {
        AT_DISPATCH_SPARSE_VALUE_TYPES(
            input_values.scalar_type(), "_csr_to_block_csr_cpu", [&] {
              _csr_to_block_csr_cpu_kernel<index_t, scalar_t>(
                  n_row,
                  n_col,
                  blocksize[0],
                  blocksize[1],
                  input_crow_indices.data_ptr<index_t>(),
                  input_col_indices.data_ptr<index_t>(),
                  input_values.data_ptr<scalar_t>(),
                  result_crow_indices.data_ptr<index_t>(),
                  result_col_indices.data_ptr<index_t>(),
                  result_values.data_ptr<scalar_t>());
            });
      });
  return at::native::_sparse_bsr_tensor_unsafe(
      result_crow_indices,
      result_col_indices,
      result_values,
      self.sizes(),
      result_values.scalar_type(),
      c10::kSparseBsr,
      result_values.device());
}

Tensor sparse_compressed_to_sparse_bsr(const Tensor& self, IntArrayRef blocksize, c10::optional<int64_t> dense_dim_opt) {
  if (dense_dim_opt.has_value()) {
    AT_ERROR("sparse_compressed_to_sparse_bsr conversion does not support specifying number of dense dimensions");
  }
  if (self.layout() == kSparseBsc) {
    const auto self_blocksize = at::sparse_csr::getBlockSize(self);
    TORCH_CHECK(self_blocksize == blocksize, "to_sparse_bsr:",
                "conversion from ", self.layout(), "[blocksize=", self_blocksize, "] to ", kSparseBsr,
                "[blocksize=", DimVector(blocksize),"] is not implemented.");
    return sparse_compressed_to_flipped(self, blocksize, "to_sparse_bsr");
  }
  if (self.layout() == kSparseBsr) {
    const auto self_blocksize = at::sparse_csr::getBlockSize(self);
    TORCH_CHECK(self_blocksize == blocksize, "to_sparse_bsr:",
                "conversion from ", self.layout(), "[blocksize=", self_blocksize, "] to ", kSparseBsr,
                "[blocksize=", blocksize,"] is not implemented.");
    return sparse_compressed_clone(self, blocksize, "to_sparse_bsr");
  }
  if (self.layout() == kSparseCsr) {
    TORCH_CHECK(self.dim() == 2,
        "to_sparse_bsr(): conversion from Csr to Bsr is only possible for 2d inputs, ",
        "but got input of dimension ", self.dim(), " instead.");
    Tensor self_values = self.values();
    Tensor self_crow_indices = self.crow_indices();
    Tensor self_col_indices = self.col_indices();
    Tensor cpu_result = _csr_to_block_csr_cpu(
        _sparse_csr_tensor_unsafe(
            self_crow_indices.cpu(),
            self_col_indices.cpu(),
            self_values.cpu(),
            self.sizes(),
            self_values.scalar_type(),
            self.layout(),
            at::kCPU),
        blocksize);
    Tensor result_values = cpu_result.values().to(self_values.options());
    Tensor result_crow_indices =
        cpu_result.crow_indices().to(self_crow_indices.options());
    Tensor result_col_indices =
        cpu_result.col_indices().to(self_col_indices.options());
    return at::native::_sparse_bsr_tensor_unsafe(
        result_crow_indices,
        result_col_indices,
        result_values,
        self.sizes(),
        result_values.scalar_type(),
        c10::kSparseBsr,
        result_values.device());
  }
  AT_ERROR(
      "sparse_compressed_to_sparse_bsr expected SparseCsr, SparseBsr or SparseBsc layout but got ",
      self.layout());
  return self;
}

Tensor sparse_compressed_to_sparse_bsc(const Tensor& self, IntArrayRef blocksize, c10::optional<int64_t> dense_dim_opt) {
  if (dense_dim_opt.has_value()) {
    AT_ERROR("sparse_compressed_to_sparse_bsc conversion does not support specifying number of dense dimensions");
  }
  if (self.layout() == kSparseBsr) {
    const auto self_blocksize = at::sparse_csr::getBlockSize(self);
    TORCH_CHECK(self_blocksize == blocksize, "to_sparse_bsc:",
                "conversion from ", self.layout(), "[blocksize=", self_blocksize, "] to ", kSparseBsc,
                "[blocksize=", blocksize,"] is not implemented.");
    return sparse_compressed_to_flipped(self, blocksize, "to_sparse_bsc");
  }
  if (self.layout() == kSparseBsc) {
    const auto self_blocksize = at::sparse_csr::getBlockSize(self);
    TORCH_CHECK(self_blocksize == blocksize, "to_sparse_bsc:",
                "conversion from ", self.layout(), "[blocksize=", self_blocksize, "] to ", kSparseBsc,
                "[blocksize=", blocksize,"] is not implemented.");
    return sparse_compressed_clone(self, blocksize, "to_sparse_bsc");
  }
  AT_ERROR(
      "sparse_compressed_to_sparse_bsc expected SparseBsr or SparseBsc layout but got ",
      self.layout());
  return self;
}

Tensor sparse_compressed_to_sparse_csc(const Tensor& self, c10::optional<int64_t> dense_dim_opt) {
  if (dense_dim_opt.has_value()) {
    AT_ERROR("sparse_compressed_to_sparse_csc conversion does not support specifying number of dense dimensions");
  }
  if (self.layout() == kSparseCsr) {
    return sparse_compressed_to_flipped(self, c10::nullopt, "to_sparse_csc");
  }
  if (self.layout() == kSparseCsc) {
    return sparse_compressed_clone(self, c10::nullopt, "to_sparse_csc");
  }
  AT_ERROR(
      "sparse_compressed_to_sparse_csc expected SparseCsr or SparseCsc layout but got ",
      self.layout());
  return self;
}

Tensor sparse_coo_to_sparse(const Tensor& self, const int64_t sparse_dim) {
  TORCH_CHECK(
      sparse_dim >= 0 && sparse_dim <= self.sparse_dim(), "sparse_dim argument for sparse_coo_to_sparse must be between 0 and number of sparse dimensions of original tensor");
  TORCH_CHECK(
     sparse_dim == self.sparse_dim(), "sparse_dim argument for sparse_coo_to_sparse must not be different than sparse dim of original tensor");
<<<<<<< HEAD
  printf("%d\n", (int)self.requires_grad());
  return self.requires_grad() ? self.clone() : self;
=======
  return self;
>>>>>>> 1006c2f6
}

Tensor sparse_compressed_to_sparse(const Tensor& self, const int64_t sparse_dim) {
  TORCH_CHECK(
      sparse_dim == 2, "sparse dim argument must be 2 for sparse_compressed_to_sparse");
  Layout layout = self.layout();
  Tensor compressed_indices, plain_indices;
  std::tie(compressed_indices, plain_indices) = at::sparse_csr::getCompressedPlainIndices(self);
  Tensor values;
  Tensor indices = at::_convert_indices_from_csr_to_coo(compressed_indices, plain_indices,
                                                        false, (layout == kSparseCsc || layout == kSparseBsc));
  // Only CSR is trivially coalesced
  bool coalesced = layout == kSparseCsr || self.numel() == 0 || self._nnz() == 1;
  AT_DISPATCH_PLAIN_SPARSE_COMPRESSED_LAYOUTS(layout, "sparse_compressed_to_sparse",
    [&] { values = self.values(); },
    [&] {
      auto size = DimVector(self.sizes().slice(0, 2));
      auto blocksize = DimVector(self.values().sizes().slice(1, 2));

      const auto max_blocksize = std::max(blocksize[0], blocksize[1]);
      const auto max_blocksize_arange = at::arange(max_blocksize, indices.options());
      const auto blocksize_arange_0 = max_blocksize_arange.narrow(-1, 0, blocksize[0]);
      const auto blocksize_arange_1 = max_blocksize_arange.narrow(-1, 0, blocksize[1]);
      const auto block_coo_indices = at::stack({
          blocksize_arange_0.unsqueeze(-1).expand({-1, blocksize[1]}),
          blocksize_arange_1.unsqueeze(0).expand({blocksize[0], -1})
      }).flatten(-2, -1);

      indices = indices
        // Scale indices that identify blocks to element-wise coordinates that correspond
        // to the top-left corner of each block.
        .mul(at::tensor(blocksize, indices.options()).unsqueeze_(-1))
        // Now that we know top-left block coordinates, we offset them with element-wise
        // coordinates in the block to get the result.
        // NOTE: indices is mapped from (dim, nnz) to (dim, nnz, 1),
        // and block_coo_indices is mapped from (dim, block_numel) to
        // (dim, 1, block_numel), so the result has shape
        // (dim, nnz, block_numel).
        .unsqueeze_(-1).add(block_coo_indices.unsqueeze_(1))
        // Squash the nnz and the block_numel dimension
        // to produce valid nnz dimension of a COO tensor.
        .flatten(-2, -1);

      values = self.values().flatten(0, 2);

      // BSRs not spanning across several rows produces coalesced results.
      coalesced |= (layout == kSparseBsr && blocksize[0] == 1);
    });
  return at::native::_sparse_coo_tensor_unsafe(indices, values, self.sizes())._coalesced_(coalesced);
}

Tensor sparse_compressed_to_sparse(const Tensor& self, c10::optional<c10::Layout> layout, OptionalIntArrayRef blocksize, c10::optional<int64_t> dense_dim_opt) {
  Layout layout_ = layout.value_or(kSparse);
  TORCH_CHECK(!blocksize.has_value() || layout_ == kSparseBsr || layout_ == kSparseBsc,
              "to_sparse: ", self.layout(), " to ", layout_,
              " conversion does not use the specified blocksize ", blocksize.value(), ".");
  if (dense_dim_opt.has_value()) {
    AT_ERROR("sparse_compressed_to_sparse for ", self.layout(), " to ", layout_, " conversion does not support specifying number of dense dimensions");
  }
  if (self.layout() == layout_ && (!blocksize.has_value() || at::sparse_csr::getBlockSize(self) == *blocksize)) {
    return self.requires_grad() ? self.clone() : self;
  }
  switch (layout_) {
  case kStrided:
    return sparse_compressed_to_dense(self);
  case kSparse:
    return sparse_compressed_to_sparse(self, 2);
  case kSparseCsr:
    return sparse_compressed_to_sparse_csr(self, dense_dim_opt);
  case kSparseCsc:
    return sparse_compressed_to_sparse_csc(self, dense_dim_opt);
  case kSparseBsr:
    if (blocksize.has_value()) {
      return sparse_compressed_to_sparse_bsr(self, *blocksize, dense_dim_opt);
    } else {
      const auto blocksize_ = at::sparse_csr::getBlockSize(self);
      TORCH_CHECK(blocksize_.size() == 2, "to_sparse: ", self.layout(), " to ", layout_,
                  " conversion requires blocksize specified.");
      return sparse_compressed_to_sparse_bsr(self, blocksize_, dense_dim_opt);
    }
  case kSparseBsc:
    if (blocksize.has_value()) {
      return sparse_compressed_to_sparse_bsc(self, *blocksize, dense_dim_opt);
    } else {
      const auto blocksize_ = at::sparse_csr::getBlockSize(self);
      TORCH_CHECK(blocksize_.size() == 2, "to_sparse: ", self.layout(), " to ", layout_,
                  " conversion requires blocksize specified.");
      return sparse_compressed_to_sparse_bsc(self, blocksize_, dense_dim_opt);
    }
  default:
    break;
  }
  AT_ERROR("to_sparse: ", self.layout(), " to ", layout_, " conversion not implemented.");
  return Tensor();
}

Tensor sparse_coo_to_sparse(const Tensor& self, c10::optional<c10::Layout> layout, OptionalIntArrayRef blocksize, c10::optional<int64_t> dense_dim_opt) {
  Layout layout_ = layout.value_or(kSparse);
  TORCH_CHECK(!blocksize.has_value() || layout_ == kSparseBsr || layout_ == kSparseBsc,
              "to_sparse: ", self.layout(), " to ", layout_,
              " conversion does not use the specified blocksize ", blocksize.value(), ".");
  if (dense_dim_opt.has_value()) {
    AT_ERROR("sparse_coo_to_sparse for ", self.layout(), " to ", layout_, " conversion does not support specifying number of dense dimensions");
  }
  switch (layout_) {
  case kStrided:
    return self.to_dense();
  case kSparse:
    return self.requires_grad() ? self.clone() : self;
  case kSparseCsr:
    return self.to_sparse_csr(dense_dim_opt);
  case kSparseCsc:
    return self.to_sparse_csc(dense_dim_opt);
  case kSparseBsr:
    TORCH_CHECK(blocksize.has_value(), "to_sparse: ", self.layout(), " to ", layout_,
                " conversion requires blocksize specified.");
    return self.to_sparse_bsr(*blocksize, dense_dim_opt);
  case kSparseBsc:
    TORCH_CHECK(blocksize.has_value(), "to_sparse: ", self.layout(), " to ", layout_,
                " conversion requires blocksize specified.");
    return self.to_sparse_bsc(*blocksize, dense_dim_opt);
    default:
      break;
  }
  AT_ERROR("to_sparse not implemented for ", self.layout(), " to ", *layout, " conversion");
  return Tensor();
}


// Sparse layout conversions End

Tensor to_meta(const Tensor& tensor) {
  auto out = at::native::empty_strided_meta_symint(tensor.sym_sizes(), tensor.sym_strides(), \
/*dtype=*/c10::make_optional(tensor.scalar_type()), /*layout=*/c10::make_optional(tensor.layout()), \
/*device=*/c10::make_optional(c10::Device(c10::kMeta)), /*pin_memory=*/c10::nullopt);
  // needs to handle wrapped numbers, so dtype promotion works properly.
  if (tensor.unsafeGetTensorImpl()->is_wrapped_number()) {
    out.unsafeGetTensorImpl()->set_wrapped_number(true);
  }
  return out;
}
c10::optional<Tensor> to_meta(const c10::optional<Tensor>& tensor) {
  if (tensor.has_value()) {
    return to_meta(*tensor);
  }
  return c10::nullopt;
}

std::vector<Tensor> to_meta(at::ITensorListRef t_list) {
  std::vector<Tensor> outs;
  outs.reserve(t_list.size());
  for (const auto& tensor : t_list) {
    outs.push_back(to_meta(tensor));
  }
  return outs;
}
} // namespace native
} // namespace at<|MERGE_RESOLUTION|>--- conflicted
+++ resolved
@@ -1700,12 +1700,7 @@
       sparse_dim >= 0 && sparse_dim <= self.sparse_dim(), "sparse_dim argument for sparse_coo_to_sparse must be between 0 and number of sparse dimensions of original tensor");
   TORCH_CHECK(
      sparse_dim == self.sparse_dim(), "sparse_dim argument for sparse_coo_to_sparse must not be different than sparse dim of original tensor");
-<<<<<<< HEAD
-  printf("%d\n", (int)self.requires_grad());
   return self.requires_grad() ? self.clone() : self;
-=======
-  return self;
->>>>>>> 1006c2f6
 }
 
 Tensor sparse_compressed_to_sparse(const Tensor& self, const int64_t sparse_dim) {
