# The Tensor classes are added to this module by python_tensor.cpp
from typing import Optional, Tuple, List, Union

import torch
from torch._C import _add_docstr, _sparse  # type: ignore[attr-defined]
from torch import Tensor

# Semi structured sparsity support
from .semi_structured import SparseSemiStructuredTensor, to_sparse_semi_structured

# A workaround to support both TorchScript and MyPy:
from typing import TYPE_CHECKING
if TYPE_CHECKING:
    from torch.types import _dtype as DType
    DimOrDims = Optional[Union[int, Tuple[int], List[int]]]
else:
    # The JIT doesn't understand Union, nor torch.dtype here
    DType = int
    DimOrDims = Optional[Tuple[int]]


__all__ = [
    'addmm',
    'check_sparse_tensor_invariants',
    'mm',
    'sum',
    'softmax',
    'log_softmax',
    'SparseSemiStructuredTensor',
    'to_sparse_semi_structured',
<<<<<<< HEAD
=======
    'enable_sparse_outputs',
    'as_sparse_gradcheck',
>>>>>>> 7f918758817... Add torch.sparse.enable_sparse_support decorator of gradcheck that allows gradcheck input function to recieve and return sparse tensors
]

addmm = _add_docstr(_sparse._sparse_addmm, r"""
sparse.addmm(mat, mat1, mat2, *, beta=1., alpha=1.) -> Tensor

This function does exact same thing as :func:`torch.addmm` in the forward,
except that it supports backward for sparse COO matrix :attr:`mat1`.
When :attr:`mat1` is a COO tensor it must have `sparse_dim = 2`.
When inputs are COO tensors, this function also supports backward for both inputs.

Supports both CSR and COO storage formats.

.. note::
    This function doesn't support computing derivaties with respect to CSR matrices.

Args:
    mat (Tensor): a dense matrix to be added
    mat1 (Tensor): a sparse matrix to be multiplied
    mat2 (Tensor): a dense matrix to be multiplied
    beta (Number, optional): multiplier for :attr:`mat` (:math:`\beta`)
    alpha (Number, optional): multiplier for :math:`mat1 @ mat2` (:math:`\alpha`)
""")


mm = _add_docstr(_sparse._sparse_mm, r"""
    Performs a matrix multiplication of the sparse matrix :attr:`mat1`
    and the (sparse or strided) matrix :attr:`mat2`. Similar to :func:`torch.mm`, if :attr:`mat1` is a
    :math:`(n \times m)` tensor, :attr:`mat2` is a :math:`(m \times p)` tensor, out will be a
    :math:`(n \times p)` tensor.
    When :attr:`mat1` is a COO tensor it must have `sparse_dim = 2`.
    When inputs are COO tensors, this function also supports backward for both inputs.

    Supports both CSR and COO storage formats.

.. note::
    This function doesn't support computing derivaties with respect to CSR matrices.

    This function also additionally accepts an optional :attr:`reduce` argument that allows
    specification of an optional reduction operation, mathematically performs the following operation:

.. math::

    z_{ij} = \bigoplus_{k = 0}^{K - 1} x_{ik} y_{kj}

where :math:`\bigoplus` defines the reduce operator. :attr:`reduce` is implemented only for
CSR storage format on CPU device.

Args:
    mat1 (Tensor): the first sparse matrix to be multiplied
    mat2 (Tensor): the second matrix to be multiplied, which could be sparse or dense
    reduce (str, optional): the reduction operation to apply for non-unique indices
        (:obj:`"sum"`, :obj:`"mean"`, :obj:`"amax"`, :obj:`"amin"`). Default :obj:`"sum"`.

Shape:
    The format of the output tensor of this function follows:
    - sparse x sparse -> sparse
    - sparse x dense -> dense

Example::

    >>> a = torch.tensor([[1., 0, 2], [0, 3, 0]]).to_sparse().requires_grad_()
    >>> a
    tensor(indices=tensor([[0, 0, 1],
                           [0, 2, 1]]),
           values=tensor([1., 2., 3.]),
           size=(2, 3), nnz=3, layout=torch.sparse_coo, requires_grad=True)
    >>> b = torch.tensor([[0, 1.], [2, 0], [0, 0]], requires_grad=True)
    >>> b
    tensor([[0., 1.],
            [2., 0.],
            [0., 0.]], requires_grad=True)
    >>> y = torch.sparse.mm(a, b)
    >>> y
    tensor([[0., 1.],
            [6., 0.]], grad_fn=<SparseAddmmBackward0>)
    >>> y.sum().backward()
    >>> a.grad
    tensor(indices=tensor([[0, 0, 1],
                           [0, 2, 1]]),
           values=tensor([1., 0., 2.]),
           size=(2, 3), nnz=3, layout=torch.sparse_coo)
    >>> c = a.detach().to_sparse_csr()
    >>> c
    tensor(crow_indices=tensor([0, 2, 3]),
           col_indices=tensor([0, 2, 1]),
           values=tensor([1., 2., 3.]), size=(2, 3), nnz=3,
           layout=torch.sparse_csr)
    >>> y1 = torch.sparse.mm(c, b, 'sum')
    >>> y1
    tensor([[0., 1.],
            [6., 0.]], grad_fn=<SparseMmReduceImplBackward0>)
    >>> y2 = torch.sparse.mm(c, b, 'max')
    >>> y2
    tensor([[0., 1.],
            [6., 0.]], grad_fn=<SparseMmReduceImplBackward0>)
""")


sampled_addmm = _add_docstr(_sparse.sparse_sampled_addmm, r"""
sparse.sampled_addmm(input, mat1, mat2, *, beta=1., alpha=1., out=None) -> Tensor

Performs a matrix multiplication of the dense matrices :attr:`mat1` and :attr:`mat2` at the locations
specified by the sparsity pattern of :attr:`input`. The matrix :attr:`input` is added to the final result.

Mathematically this performs the following operation:

.. math::

    \text{out} = \alpha\ (\text{mat1} \mathbin{@} \text{mat2})*\text{spy}(\text{input}) + \beta\ \text{input}

where :math:`\text{spy}(\text{input})` is the sparsity pattern matrix of :attr:`input`, :attr:`alpha`
and :attr:`beta` are the scaling factors.
:math:`\text{spy}(\text{input})` has value 1 at the positions where :attr:`input` has non-zero values, and 0 elsewhere.

.. note::
    :attr:`input` must be a sparse CSR tensor. :attr:`mat1` and :attr:`mat2` must be dense tensors.

Args:
    input (Tensor): a sparse CSR matrix of shape `(m, n)` to be added and used to compute
        the sampled matrix multiplication
    mat1 (Tensor): a dense matrix of shape `(m, k)` to be multiplied
    mat2 (Tensor): a dense matrix of shape `(k, n)` to be multiplied

Keyword args:
    beta (Number, optional): multiplier for :attr:`input` (:math:`\beta`)
    alpha (Number, optional): multiplier for :math:`mat1 @ mat2` (:math:`\alpha`)
    out (Tensor, optional): output tensor. Ignored if `None`. Default: `None`.

Examples::

    >>> input = torch.eye(3, device='cuda').to_sparse_csr()
    >>> mat1 = torch.randn(3, 5, device='cuda')
    >>> mat2 = torch.randn(5, 3, device='cuda')
    >>> torch.sparse.sampled_addmm(input, mat1, mat2)
    tensor(crow_indices=tensor([0, 1, 2, 3]),
        col_indices=tensor([0, 1, 2]),
        values=tensor([ 0.2847, -0.7805, -0.1900]), device='cuda:0',
        size=(3, 3), nnz=3, layout=torch.sparse_csr)
    >>> torch.sparse.sampled_addmm(input, mat1, mat2).to_dense()
    tensor([[ 0.2847,  0.0000,  0.0000],
        [ 0.0000, -0.7805,  0.0000],
        [ 0.0000,  0.0000, -0.1900]], device='cuda:0')
    >>> torch.sparse.sampled_addmm(input, mat1, mat2, beta=0.5, alpha=0.5)
    tensor(crow_indices=tensor([0, 1, 2, 3]),
        col_indices=tensor([0, 1, 2]),
        values=tensor([ 0.1423, -0.3903, -0.0950]), device='cuda:0',
        size=(3, 3), nnz=3, layout=torch.sparse_csr)
""")

def sum(input: Tensor, dim: DimOrDims = None,
        dtype: Optional[DType] = None) -> Tensor:
    r"""
    Returns the sum of each row of the sparse tensor :attr:`input` in the given
    dimensions :attr:`dim`. If :attr:`dim` is a list of dimensions,
    reduce over all of them. When sum over all ``sparse_dim``, this method
    returns a dense tensor instead of a sparse tensor.

    All summed :attr:`dim` are squeezed (see :func:`torch.squeeze`), resulting an output
    tensor having :attr:`dim` fewer dimensions than :attr:`input`.

    During backward, only gradients at ``nnz`` locations of :attr:`input`
    will propagate back. Note that the gradients of :attr:`input` is coalesced.

    Args:
        input (Tensor): the input sparse tensor
        dim (int or tuple of ints): a dimension or a list of dimensions to reduce. Default: reduce
            over all dims.
        dtype (:class:`torch.dtype`, optional): the desired data type of returned Tensor.
            Default: dtype of :attr:`input`.

    Example::

        >>> nnz = 3
        >>> dims = [5, 5, 2, 3]
        >>> I = torch.cat([torch.randint(0, dims[0], size=(nnz,)),
                           torch.randint(0, dims[1], size=(nnz,))], 0).reshape(2, nnz)
        >>> V = torch.randn(nnz, dims[2], dims[3])
        >>> size = torch.Size(dims)
        >>> # xdoctest: +IGNORE_WANT("non-deterministic")
        >>> S = torch.sparse_coo_tensor(I, V, size)
        >>> S
        tensor(indices=tensor([[2, 0, 3],
                               [2, 4, 1]]),
               values=tensor([[[-0.6438, -1.6467,  1.4004],
                               [ 0.3411,  0.0918, -0.2312]],

                              [[ 0.5348,  0.0634, -2.0494],
                               [-0.7125, -1.0646,  2.1844]],

                              [[ 0.1276,  0.1874, -0.6334],
                               [-1.9682, -0.5340,  0.7483]]]),
               size=(5, 5, 2, 3), nnz=3, layout=torch.sparse_coo)

        # when sum over only part of sparse_dims, return a sparse tensor
        >>> torch.sparse.sum(S, [1, 3])
        tensor(indices=tensor([[0, 2, 3]]),
               values=tensor([[-1.4512,  0.4073],
                              [-0.8901,  0.2017],
                              [-0.3183, -1.7539]]),
               size=(5, 2), nnz=3, layout=torch.sparse_coo)

        # when sum over all sparse dim, return a dense tensor
        # with summed dims squeezed
        >>> torch.sparse.sum(S, [0, 1, 3])
        tensor([-2.6596, -1.1450])
    """
    if dtype is None:
        if dim is not None:
            return torch._sparse_sum(input, dim)
        else:
            return torch._sparse_sum(input)
    else:
        if dim is not None:
            return torch._sparse_sum(input, dim, dtype=dtype)
        else:
            return torch._sparse_sum(input, dtype=dtype)


softmax = _add_docstr(_sparse._sparse_softmax, r"""
sparse.softmax(input, dim, *, dtype=None) -> Tensor

Applies a softmax function.

Softmax is defined as:

:math:`\text{Softmax}(x_{i}) = \frac{exp(x_i)}{\sum_j exp(x_j)}`

where :math:`i, j` run over sparse tensor indices and unspecified
entries are ignores. This is equivalent to defining unspecified
entries as negative infinity so that :math:`exp(x_k) = 0` when the
entry with index :math:`k` has not specified.

It is applied to all slices along `dim`, and will re-scale them so
that the elements lie in the range `[0, 1]` and sum to 1.

Args:
    input (Tensor): input
    dim (int): A dimension along which softmax will be computed.
    dtype (:class:`torch.dtype`, optional): the desired data type
        of returned tensor.  If specified, the input tensor is
        casted to :attr:`dtype` before the operation is
        performed. This is useful for preventing data type
        overflows. Default: None
""")


log_softmax = _add_docstr(_sparse._sparse_log_softmax, r"""
sparse.log_softmax(input, dim, *, dtype=None) -> Tensor

Applies a softmax function followed by logarithm.

See :class:`~torch.sparse.softmax` for more details.

Args:
    input (Tensor): input
    dim (int): A dimension along which softmax will be computed.
    dtype (:class:`torch.dtype`, optional): the desired data type
        of returned tensor.  If specified, the input tensor is
        casted to :attr:`dtype` before the operation is
        performed. This is useful for preventing data type
        overflows. Default: None
""")


spdiags = _add_docstr(
    _sparse._spdiags,
    r"""
sparse.spdiags(diagonals, offsets, shape, layout=None) -> Tensor

Creates a sparse 2D tensor by placing the values from rows of
:attr:`diagonals` along specified diagonals of the output

The :attr:`offsets` tensor controls which diagonals are set.

- If :attr:`offsets[i]` = 0, it is the main diagonal
- If :attr:`offsets[i]` < 0, it is below the main diagonal
- If :attr:`offsets[i]` > 0, it is above the main diagonal

The number of rows in :attr:`diagonals` must match the length of :attr:`offsets`,
and an offset may not be repeated.

Args:
    diagonals (Tensor): Matrix storing diagonals row-wise
    offsets (Tensor): The diagonals to be set, stored as a vector
    shape (2-tuple of ints): The desired shape of the result
Keyword args:
    layout (:class:`torch.layout`, optional): The desired layout of the
        returned tensor. ``torch.sparse_coo``, ``torch.sparse_csc`` and ``torch.sparse_csr``
        are supported. Default: ``torch.sparse_coo``

Examples:

Set the main and first two lower diagonals of a matrix::

    >>> diags = torch.arange(9).reshape(3, 3)
    >>> diags
    tensor([[0, 1, 2],
            [3, 4, 5],
            [6, 7, 8]])
    >>> s = torch.sparse.spdiags(diags, torch.tensor([0, -1, -2]), (3, 3))
    >>> s
    tensor(indices=tensor([[0, 1, 2, 1, 2, 2],
                           [0, 1, 2, 0, 1, 0]]),
           values=tensor([0, 1, 2, 3, 4, 6]),
           size=(3, 3), nnz=6, layout=torch.sparse_coo)
    >>> s.to_dense()
    tensor([[0, 0, 0],
            [3, 1, 0],
            [6, 4, 2]])


Change the output layout::

    >>> diags = torch.arange(9).reshape(3, 3)
    >>> diags
    tensor([[0, 1, 2],[3, 4, 5], [6, 7, 8])
    >>> s = torch.sparse.spdiags(diags, torch.tensor([0, -1, -2]), (3, 3), layout=torch.sparse_csr)
    >>> s
    tensor(crow_indices=tensor([0, 1, 3, 6]),
           col_indices=tensor([0, 0, 1, 0, 1, 2]),
           values=tensor([0, 3, 1, 6, 4, 2]), size=(3, 3), nnz=6,
           layout=torch.sparse_csr)
    >>> s.to_dense()
    tensor([[0, 0, 0],
            [3, 1, 0],
            [6, 4, 2]])

Set partial diagonals of a large output::

    >>> diags = torch.tensor([[1, 2], [3, 4]])
    >>> offsets = torch.tensor([0, -1])
    >>> torch.sparse.spdiags(diags, offsets, (5, 5)).to_dense()
    tensor([[1, 0, 0, 0, 0],
            [3, 2, 0, 0, 0],
            [0, 4, 0, 0, 0],
            [0, 0, 0, 0, 0],
            [0, 0, 0, 0, 0]])

.. note::

    When setting the values along a given diagonal the index into the diagonal
    and the index into the row of :attr:`diagonals` is taken as the
    column index in the output. This has the effect that when setting a diagonal
    with a positive offset `k` the first value along that diagonal will be
    the value in position `k` of the row of :attr:`diagonals`

Specifying a positive offset::

    >>> diags = torch.tensor([[1, 2, 3], [1, 2, 3], [1, 2, 3]])
    >>> torch.sparse.spdiags(diags, torch.tensor([0, 1, 2]), (5, 5)).to_dense()
    tensor([[1, 2, 3, 0, 0],
            [0, 2, 3, 0, 0],
            [0, 0, 3, 0, 0],
            [0, 0, 0, 0, 0],
            [0, 0, 0, 0, 0]])
""")


class check_sparse_tensor_invariants:
    """A tool to control checking sparse tensor invariants.

The following options exists to manage sparsr tensor invariants
checking in sparse tensor construction:

1. Using a context manager:

   .. code:: python

       with torch.sparse.check_sparse_tensor_invariants():
           run_my_model()

2. Using a procedural approach:

   .. code:: python

       prev_checks_enabled = torch.sparse.check_sparse_tensor_invariants.is_enabled()
       torch.sparse.check_sparse_tensor_invariants.enable()

       run_my_model()

       if not prev_checks_enabled:
           torch.sparse.check_sparse_tensor_invariants.disable()

3. Using function decoration:

   .. code:: python

       @torch.sparse.check_sparse_tensor_invariants()
       def run_my_model():
           ...

       run_my_model()

4. Using ``check_invariants`` keyword argument in sparse tensor constructor call.
   For example:

   >>> torch.sparse_csr_tensor([0, 1, 3], [0, 1], [1, 2], check_invariants=True)
   Traceback (most recent call last):
     File "<stdin>", line 1, in <module>
   RuntimeError: `crow_indices[..., -1] == nnz` is not satisfied.
    """

    @staticmethod
    def is_enabled():
        r"""Returns True if the sparse tensor invariants checking is enabled.

.. note::

    Use :func:`torch.sparse.check_sparse_tensor_invariants.enable` or
    :func:`torch.sparse.check_sparse_tensor_invariants.disable` to
    manage the state of the sparse tensor invariants checks.
        """
        return torch._C._check_sparse_tensor_invariants()

    @staticmethod
    def enable():
        r"""Enable sparse tensor invariants checking in sparse tensor constructors.

.. note::

    By default, the sparse tensor invariants checks are disabled. Use
    :func:`torch.sparse.check_sparse_tensor_invariants.is_enabled` to
    retrieve the current state of sparse tensor invariants checking.

.. note::

    The sparse tensor invariants check flag is effective to all sparse
    tensor constructors, both in Python and ATen.

    The flag can be locally overridden by the ``check_invariants``
    optional argument of the sparse tensor constructor functions.
        """
        torch._C._set_check_sparse_tensor_invariants(True)

    @staticmethod
    def disable():
        r"""Disable sparse tensor invariants checking in sparse tensor constructors.

See :func:`torch.sparse.check_sparse_tensor_invariants.enable` for more information.
        """
        torch._C._set_check_sparse_tensor_invariants(False)

    # context manager support
    def __init__(self, enable=True):
        self.state = enable
        self.saved_state : Optional[bool] = None

    def __enter__(self):
        if self.saved_state is not None:
            raise RuntimeError('This context manager instance is already activated.'
                               ' Use a different context manager instance for context nesting.')
        self.saved_state = self.is_enabled()
        torch._C._set_check_sparse_tensor_invariants(self.state)

    def __exit__(self, type, value, traceback):
        assert self.saved_state is not None
        torch._C._set_check_sparse_tensor_invariants(self.saved_state)
        self.saved_state = None

    # decorator support
    def __call__(self, mth):

        def test_mth(*args, **kwargs):
            with type(self)(self.state):
                return mth(*args, **kwargs)

        return test_mth


def as_sparse_gradcheck(gradcheck):
    """Decorator for torch.autograd.gradcheck or its functools.partial
    variants that extends the gradcheck function with support to input
    functions that operate on or/and return sparse tensors. The specified
    gradcheck function itself is guaranteed to operate on strided
    tensors only."""

    def gradcheck_with_sparse_support(func, inputs, **kwargs):
        """Same as :func:`torch.autograd.gradcheck` but with sparse tensors
        inputs and outputs support.
        """
        masked = masked_grad = kwargs.pop('masked', False)
        sparse_layouts = {torch.sparse_coo, torch.sparse_csr, torch.sparse_csc, torch.sparse_bsr, torch.sparse_bsc}
        STRIDED_REPRESENTATION = '__STRIDED_REPRESENTATION__'

        def _convert_to_strided_representation(obj):
            """Convert a differentiable non-strided tensor to a representation
            containing differentiable strided tensors only.
            """
            if isinstance(obj, torch.Tensor) and obj.requires_grad:
                d = dict(layout=obj.layout, shape=obj.shape, original=obj)
                device = obj.device
                if obj.layout is torch.sparse_coo:
                    obj = obj.coalesce()
                    indices, values = obj.indices(), obj.values()
                    if masked:
                        d.update(indices=indices)
                        return (STRIDED_REPRESENTATION, d, values.requires_grad_(True))
                    else:
                        # Materialize unspecified elements with zero values
                        full_obj = torch.ones(obj.shape, dtype=obj.dtype, device=obj.device).to_sparse(
                            layout=torch.sparse_coo, dense_dim=obj.dense_dim())
                        full_obj.values().sub_(1)
                        full_obj += obj
                        d.update(indices=full_obj.indices())
                        return (STRIDED_REPRESENTATION, d, full_obj.values().requires_grad_(True))
                elif obj.layout is torch.sparse_csr:
                    compressed_indices = obj.crow_indices()
                    plain_indices = obj.col_indices()
                    values = obj.values()
                    indices_dtype = compressed_indices.dtype
                    batch_dim = compressed_indices.ndim - 1
                    if masked:
                        indices = torch._convert_indices_from_csr_to_coo(compressed_indices, plain_indices)
                        d.update(
                            indices=indices,  # TODO: eliminate after gh-107373
                            compressed_indices=compressed_indices,
                            plain_indices=plain_indices)
                        return (STRIDED_REPRESENTATION, d, values.requires_grad_(True))
                    else:
                        batch_shape = obj.shape[:batch_dim]
                        dense_shape = values.shape[batch_dim + 1:]
                        full_nnz = obj.shape[batch_dim:batch_dim + 2].numel()

                        tmp = torch.ones(obj.shape[:batch_dim + 2], dtype=torch.int8, device=device).to_sparse(layout=obj.layout)
                        full_compressed_indices = tmp.crow_indices().to(dtype=indices_dtype)
                        full_plain_indices = tmp.col_indices().to(dtype=indices_dtype)
                        full_compressed_indices.expand(*batch_shape, *full_compressed_indices.shape)
                        full_plain_indices.expand(*batch_shape, *full_plain_indices.shape)

                        full_values = torch.zeros((*batch_shape, full_nnz, *dense_shape), dtype=values.dtype, device=values.device)

                        if values.numel() > 0:
                            strides = torch.empty(obj.shape[batch_dim:batch_dim + 2]).stride()
                            if batch_dim > 0:
                                batch_compressed_indices = compressed_indices.view(-1, *compressed_indices.shape[batch_dim:])
                                batch_plain_indices = plain_indices.view(-1, *plain_indices.shape[batch_dim:])
                                batch_values = values.view(-1, *values.shape[batch_dim:])
                                batch_full_values = full_values.view(-1, *full_values.shape[batch_dim:])
                                for i in range(batch_shape.numel()):
                                    # TODO: eliminate this for-loop after gh-104868 is fixed
                                    indices = torch._convert_indices_from_csr_to_coo(
                                        batch_compressed_indices[i], batch_plain_indices[i])
                                    flatten_indices = (torch.tensor([strides], device=device, dtype=indices.dtype).T
                                                       * indices).sum(0)
                                    batch_full_values[i][flatten_indices] = batch_values[i]
                            else:
                                indices = torch._convert_indices_from_csr_to_coo(compressed_indices, plain_indices)
                                flatten_indices = (torch.tensor([strides], device=device, dtype=indices.dtype).T * indices).sum(0)
                                full_values[flatten_indices] = values

                        full_indices = torch.ones(obj.shape[:batch_dim + 2],
                                                  device=device, dtype=torch.int8).nonzero().to(dtype=torch.int64).T
                        d.update(
                            indices=full_indices,  # TODO: eliminate full_indices after gh-107373 is fixed
                            compressed_indices=full_compressed_indices,
                            plain_indices=full_plain_indices)
                        return (STRIDED_REPRESENTATION, d, full_values.requires_grad_(True))
                elif obj.layout in {torch.sparse_bsr, torch.sparse_csc, torch.sparse_bsc}:
                    raise NotImplementedError(f'converstion of {obj.layout} tensor to strided representation')
                else:
                    return obj
            return obj

        def _restore_from_strided_representation(d, values):
            """Restore a non-strided differentiable tensor from its strided
            representation.
            """
            if d['layout'] is torch.sparse_coo:
                # TODO: After fixing gh-107097, replace `.coalesce()`
                # method call with `._coalesced_(True)`.
                return torch.sparse_coo_tensor(d['indices'], values, size=d['shape']).coalesce()
            elif d['layout'] in {torch.sparse_csr, torch.sparse_csc, torch.sparse_bsr, torch.sparse_bsc}:
                dense_dim = d['original'].dense_dim()
                batch_dim = d['compressed_indices'].ndim - 1
                if batch_dim == 0 and dense_dim > 0:
                    # TODO: remove this if-block after gh-107373 is fixed
                    r = torch.sparse_coo_tensor(d['indices'], values, size=d['shape']).to_sparse(layout=d['layout'])
                    # TODO: use to_sparse(..., dense_dim=dense_dim)
                    # and remove the assert below after gh-107451 is
                    # fixed.
                    assert r.dense_dim() == dense_dim, (r.dense_dim(), dense_dim)
                    return r
                return torch.sparse_compressed_tensor(d['compressed_indices'], d['plain_indices'], values,
                                                      size=d['shape'], layout=d['layout'])
            else:
                raise ValueError(f'unsupported sparse layout: {d["layout"]}')

        def convert_to_strided_representation(args):
            if not isinstance(args, (list, tuple)):
                args = args,
            new_args = []
            for a in args:
                if isinstance(a, torch.Tensor) and a.requires_grad:
                    a_ = _convert_to_strided_representation(a)
                    if a_ is not a:
                        # strided representation needs to inserted to
                        # arguments list element-wise because
                        # gradcheck does not detect differentiable
                        # inputs from deep Python structures.
                        new_args.extend(a_)
                        continue
                new_args.append(a)
            return tuple(new_args)

        def restore_from_strided_representation(args):
            new_args = []
            args = list(args)
            while args:
                a = args.pop(0)
                if a == STRIDED_REPRESENTATION:
                    a = _restore_from_strided_representation(d=args.pop(0), values=args.pop(0))
                new_args.append(a)
            return tuple(new_args)

        def func_wrapper(*args, **kwargs):
            restored_args = restore_from_strided_representation(args)

            # convert differentiable output sparse tensors to strided
            # tensors:
            outputs = func(*restored_args, **kwargs)

            strided_outputs = tuple(outputs) if isinstance(outputs, (list, tuple)) else (outputs,)
            strided_outputs = tuple((o.to_dense(masked_grad=masked_grad)
                                     if isinstance(o, torch.Tensor) and o.requires_grad and o.layout in sparse_layouts else o)
                                    for o in strided_outputs)

            return strided_outputs if isinstance(outputs, (list, tuple)) else strided_outputs[0]

        args = (func_wrapper, convert_to_strided_representation(inputs))

        return gradcheck(*args, **kwargs)

    return gradcheck_with_sparse_support<|MERGE_RESOLUTION|>--- conflicted
+++ resolved
@@ -28,11 +28,7 @@
     'log_softmax',
     'SparseSemiStructuredTensor',
     'to_sparse_semi_structured',
-<<<<<<< HEAD
-=======
-    'enable_sparse_outputs',
     'as_sparse_gradcheck',
->>>>>>> 7f918758817... Add torch.sparse.enable_sparse_support decorator of gradcheck that allows gradcheck input function to recieve and return sparse tensors
 ]
 
 addmm = _add_docstr(_sparse._sparse_addmm, r"""
