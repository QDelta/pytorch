import math

from typing import Iterable, List, NamedTuple, Optional, Sequence, Tuple, Union

from typing_extensions import Literal

import torch
import torch._prims as prims
import torch._prims_common as utils
from torch._decomp import register_decomposition
from torch._prims_common import check, DimsType, ShapeType, TensorLikeType
from torch._prims_common.wrappers import _maybe_convert_to_dtype, out_wrapper

__all__ = [
    # Transforms
    "fft",
    "fft2",
    "fftn",
    "hfft",
    "hfft2",
    "hfftn",
    "rfft",
    "rfft2",
    "rfftn",
    "ifft",
    "ifft2",
    "ifftn",
    "ihfft",
    "ihfft2",
    "ihfftn",
    "irfft",
    "irfft2",
    "irfftn",
    # Helpers
    "fftshift",
    "ifftshift",
]

NormType = Union[None, Literal["forward"], Literal["backward"], Literal["ortho"]]
_NORM_VALUES = {None, "forward", "backward", "ortho"}
<<<<<<< HEAD
=======
aten = torch._ops.ops.aten
>>>>>>> f1d8fef4


def _apply_norm(
    x: TensorLikeType, norm: NormType, signal_numel: int, forward: bool
) -> TensorLikeType:
    """Apply normalization to the un-normalized FFT result"""
    check(norm in _NORM_VALUES, lambda: f"Invalid normalization mode: {norm}")

    if norm == "ortho":
        return x * (1 / math.sqrt(signal_numel))

    normalize = (not forward and (norm is None or norm == "backward")) or (
        forward and norm == "forward"
    )
    return x * (1 / signal_numel) if normalize else x


def _promote_type_fft(dtype: torch.dtype, require_complex: bool) -> torch.dtype:
    """Helper to promote a dtype to one supported by the FFT primitives"""
    if dtype.is_complex:
        return dtype

    # Promote integral to default float type
    if not dtype.is_floating_point:
        dtype = torch.get_default_dtype()

    if require_complex:
        dtype = utils.corresponding_complex_dtype(dtype)

    return dtype


def _maybe_promote_tensor_fft(
    t: TensorLikeType, require_complex: bool = False
) -> TensorLikeType:
    """Helper to promote a tensor to a dtype supported by the FFT primitives"""
    cur_type = t.dtype
    new_type = _promote_type_fft(cur_type, require_complex)
    return _maybe_convert_to_dtype(t, new_type)  # type: ignore[return-value]


def _resize_fft_input(
    x: TensorLikeType, dims: Tuple[int, ...], sizes: Tuple[int, ...]
) -> TensorLikeType:
    """
    Fixes the shape of x such that x.size(dims[i]) == sizes[i],
    either by zero-padding, or by slicing x starting from 0.
    """
    assert len(dims) == len(sizes)
    must_copy = False
    x_sizes = x.shape
    pad_amount = [0] * len(x_sizes) * 2
    for i in range(len(dims)):
        if sizes[i] == -1:
            continue

        if x_sizes[dims[i]] < sizes[i]:
            must_copy = True
            pad_idx = len(pad_amount) - 2 * dims[i] - 1
            pad_amount[pad_idx] = sizes[i] - x_sizes[dims[i]]

        if x_sizes[dims[i]] > sizes[i]:
            x = x.narrow(dims[i], 0, sizes[i])

    return torch.constant_pad_nd(x, pad_amount) if must_copy else x


def _fft_c2r(
    func_name: str,
    input: TensorLikeType,
    n: Optional[int],
    dim: int,
    norm: NormType,
    forward: bool,
) -> TensorLikeType:
    """Common code for performing any complex to real FFT (irfft or hfft)"""
    input = _maybe_promote_tensor_fft(input, require_complex=True)
    dims = (utils.canonicalize_dim(input.ndim, dim, wrap_scalar=False),)
    last_dim_size = n if n is not None else 2 * (input.shape[dim] - 1)
    check(last_dim_size >= 1, lambda: f"Invalid number of data points ({n}) specified")

    if n is not None:
        input = _resize_fft_input(input, dims=dims, sizes=(last_dim_size // 2 + 1,))

    if forward:
        input = torch.conj(input)

    output = prims.fft_c2r(input, dim=dims, last_dim_size=last_dim_size)
    return _apply_norm(output, norm=norm, signal_numel=last_dim_size, forward=forward)


def _fft_r2c(
    func_name: str,
    input: TensorLikeType,
    n: Optional[int],
    dim: int,
    norm: NormType,
    forward: bool,
    onesided: bool,
) -> TensorLikeType:
    """Common code for performing any real to complex FFT (rfft or ihfft)"""
    check(
        not input.dtype.is_complex,
        lambda: f"{func_name} expects a floating point input tensor, but got {input.dtype}",
    )
    input = _maybe_promote_tensor_fft(input)
    dims = (utils.canonicalize_dim(input.ndim, dim, wrap_scalar=False),)

    if n is not None:
        input = _resize_fft_input(input, dims, (n,))

    ret = prims.fft_r2c(input, dim=dims, onesided=onesided)
    ret = _apply_norm(ret, norm, input.shape[dim], forward)
    return ret if forward else torch.conj(ret)


def _fft_c2c(
    func_name: str,
    input: TensorLikeType,
    n: Optional[int],
    dim: int,
    norm: NormType,
    forward: bool,
) -> TensorLikeType:
    """Common code for performing any complex to complex FFT (fft or ifft)"""
    check(
        input.dtype.is_complex,
        lambda: f"{func_name} expects a complex input tensor, but got {input.dtype}",
    )
    dims = (utils.canonicalize_dim(input.ndim, dim, wrap_scalar=False),)

    if n is not None:
        input = _resize_fft_input(input, dims, (n,))

    ret = prims.fft_c2c(input, dim=dims, forward=forward)
    return _apply_norm(ret, norm, input.shape[dim], forward)


@register_decomposition(torch.ops.aten.fft_fft)
@out_wrapper()
def fft(
    input: TensorLikeType,
    n: Optional[int] = None,
    dim: int = -1,
    norm: NormType = None,
) -> TensorLikeType:
    if input.dtype.is_complex:
        return _fft_c2c("fft", input, n, dim, norm, forward=True)
    else:
        return _fft_r2c("fft", input, n, dim, norm, forward=True, onesided=False)


@register_decomposition(torch.ops.aten.fft_ifft)
@out_wrapper()
def ifft(
    input: TensorLikeType,
    n: Optional[int] = None,
    dim: int = -1,
    norm: NormType = None,
) -> TensorLikeType:
    if input.dtype.is_complex:
        return _fft_c2c("ifft", input, n, dim, norm, forward=False)
    else:
        return _fft_r2c("ifft", input, n, dim, norm, forward=False, onesided=False)


@register_decomposition(torch.ops.aten.fft_rfft)
@out_wrapper()
def rfft(
    input: TensorLikeType,
    n: Optional[int] = None,
    dim: int = -1,
    norm: NormType = None,
) -> TensorLikeType:
    return _fft_r2c("rfft", input, n, dim, norm, forward=True, onesided=True)


@register_decomposition(torch.ops.aten.fft_irfft)
@out_wrapper()
def irfft(
    input: TensorLikeType,
    n: Optional[int] = None,
    dim: int = -1,
    norm: NormType = None,
) -> TensorLikeType:
    return _fft_c2r("irfft", input, n, dim, norm, forward=False)


@register_decomposition(torch.ops.aten.fft_hfft)
@out_wrapper()
def hfft(
    input: TensorLikeType,
    n: Optional[int] = None,
    dim: int = -1,
    norm: NormType = None,
) -> TensorLikeType:
    return _fft_c2r("hfft", input, n, dim, norm, forward=True)


@register_decomposition(torch.ops.aten.fft_ihfft)
@out_wrapper()
def ihfft(
    input: TensorLikeType,
    n: Optional[int] = None,
    dim: int = -1,
    norm: NormType = None,
) -> TensorLikeType:
    return _fft_r2c("ihfft", input, n, dim, norm, forward=False, onesided=True)


class _ShapeAndDims(NamedTuple):
    shape: Tuple[int, ...]
    dims: Tuple[int, ...]


def _canonicalize_fft_shape_and_dim_args(
    input: TensorLikeType, shape: Optional[ShapeType], dim: Optional[DimsType]
) -> _ShapeAndDims:
    """Convert the shape and dim arguments into a canonical form where neither are optional"""
    input_dim = input.ndim
    input_sizes = input.shape

    if dim is not None:
        if not isinstance(dim, Sequence):
            dim = (dim,)
        ret_dims = utils.canonicalize_dims(input_dim, dim, wrap_scalar=False)

        # Check dims are unique
        check(len(set(dim)) == len(dim), lambda: "FFT dims must be unique")

    if shape is not None:
        if not isinstance(shape, Sequence):
            shape = (shape,)

        # Has shape, might have dim
        check(
            dim is None or len(dim) == len(shape),
            lambda: "When given, dim and shape arguments must have the same length",
        )
        transform_ndim = len(shape)

        check(
            transform_ndim <= input_dim,
            lambda: f"Got shape with {transform_ndim} values but input tensor "
            f"only has {input_dim} dimensions.",
        )

        # If shape is given, dims defaults to the last len(shape) dimensions
        if dim is None:
            ret_dims = tuple(range(input_dim - transform_ndim, input_dim))

        # Translate any -1 values in shape to the default length
        ret_shape = tuple(
            s if s != -1 else input_sizes[d] for (s, d) in zip(shape, ret_dims)
        )
    elif dim is None:
        # No shape, no dim
        ret_dims = tuple(range(input_dim))
        ret_shape = tuple(input_sizes)
    else:
        # No shape, has dim
        ret_shape = tuple(input_sizes[d] for d in ret_dims)

    for n in ret_shape:
        check(n > 0, lambda: f"Invalid number of data points ({n}) specified")

    return _ShapeAndDims(shape=ret_shape, dims=ret_dims)


def _prod(xs: Iterable[int]) -> int:
    """Compute product of a list"""
    prod = 1
    for x in xs:
        prod *= x
    return prod


def _fftn_c2c(
    function_name: str,
    input: TensorLikeType,
    shape: Tuple[int, ...],
    dim: Tuple[int, ...],
    norm: NormType,
    forward: bool,
) -> TensorLikeType:
    """Common code for n-dimensional complex to complex FFTs (fftn or ifftn)"""
    check(
        input.dtype.is_complex,
        lambda: f"{function_name} expects a complex input tensor, "
        f"but got {input.dtype}",
    )
    x = _resize_fft_input(input, dim, shape)
    output = prims.fft_c2c(x, dim=dim, forward=forward)
    return _apply_norm(output, norm=norm, signal_numel=_prod(shape), forward=forward)


@register_decomposition(torch.ops.aten.fft_fftn)
@out_wrapper()
def fftn(
    input: TensorLikeType,
    s: Optional[ShapeType] = None,
    dim: Optional[DimsType] = None,
    norm: NormType = None,
) -> TensorLikeType:
    (shape, dim) = _canonicalize_fft_shape_and_dim_args(input, s, dim)
    x = _maybe_promote_tensor_fft(input, require_complex=True)
    return _fftn_c2c("fftn", x, shape, dim, norm, forward=True)


@register_decomposition(torch.ops.aten.fft_ifftn)
@out_wrapper()
def ifftn(
    input: TensorLikeType,
    s: Optional[ShapeType] = None,
    dim: Optional[DimsType] = None,
    norm: NormType = None,
) -> TensorLikeType:
    (shape, dim) = _canonicalize_fft_shape_and_dim_args(input, s, dim)
    x = _maybe_promote_tensor_fft(input, require_complex=True)
    return _fftn_c2c("ifftn", x, shape, dim, norm, forward=False)


@register_decomposition(torch.ops.aten.fft_rfftn)
@out_wrapper()
def rfftn(
    input: TensorLikeType,
    s: Optional[ShapeType] = None,
    dim: Optional[DimsType] = None,
    norm: NormType = None,
) -> TensorLikeType:
    check(
        not input.dtype.is_complex,
        lambda: f"rfftn expects a real-valued input tensor, but got {input.dtype}",
    )
    shape, dim = _canonicalize_fft_shape_and_dim_args(input, s, dim)
    input = _maybe_promote_tensor_fft(input, require_complex=False)
    input = _resize_fft_input(input, dim, shape)
    out = prims.fft_r2c(input, dim=dim, onesided=True)
    return _apply_norm(out, norm=norm, signal_numel=_prod(shape), forward=True)


@register_decomposition(torch.ops.aten.fft_ihfftn)
@out_wrapper()
def ihfftn(
    input: TensorLikeType,
    s: Optional[ShapeType] = None,
    dim: Optional[DimsType] = None,
    norm: NormType = None,
) -> TensorLikeType:
    check(
        not input.dtype.is_complex,
        lambda: f"ihfftn expects a real-valued input tensor, but got {input.dtype}",
    )
    shape, dim = _canonicalize_fft_shape_and_dim_args(input, s, dim)
    check(len(shape) > 0, lambda: "ihfftn must transform at least one axis")
    input = _maybe_promote_tensor_fft(input, require_complex=False)
    input = _resize_fft_input(input, dim, shape)

    tmp = prims.fft_r2c(input, dim=dim[-1:], onesided=True)

    if len(dim) == 1:
        tmp = _apply_norm(tmp, norm=norm, signal_numel=shape[0], forward=False)
        return prims.conj(tmp)

    tmp = prims.conj_physical(tmp)
    tmp = prims.fft_c2c(tmp, dim=dim[:-1], forward=False)
    return _apply_norm(tmp, norm=norm, signal_numel=_prod(shape), forward=False)


class _CanonicalizeC2rReturn(NamedTuple):
    shape: Tuple[int, ...]
    dim: Tuple[int, ...]
    last_dim_size: int


def _canonicalize_fft_c2r_shape_and_dim_args(
    fname: str,
    input: TensorLikeType,
    s: Optional[ShapeType],
    dim: Optional[DimsType],
) -> _CanonicalizeC2rReturn:
    """Canonicalize shape and dim arguments for n-dimensional c2r transforms,
    as well as calculating the last_dim_size which is shape[dim[-1]] for the output"""
    (shape, dim) = _canonicalize_fft_shape_and_dim_args(input, s, dim)
    check(len(shape) > 0, lambda: f"{fname} must transform at least one axis")

    if s is None or s[-1] == -1:
        last_dim_size = 2 * (input.shape[dim[-1]] - 1)
    else:
        last_dim_size = shape[-1]

    check(
        last_dim_size >= 1,
        lambda: f"Invalid number of data points ({last_dim_size}) specified",
    )

    shape_list = list(shape)
    shape_list[-1] = last_dim_size // 2 + 1
    return _CanonicalizeC2rReturn(
        shape=tuple(shape_list), dim=dim, last_dim_size=last_dim_size
    )


@register_decomposition(torch.ops.aten.fft_irfftn)
@out_wrapper()
def irfftn(
    input: TensorLikeType,
    s: Optional[ShapeType] = None,
    dim: Optional[DimsType] = None,
    norm: NormType = None,
) -> TensorLikeType:
    shape, dim, last_dim_size = _canonicalize_fft_c2r_shape_and_dim_args(
        "irfftn", input, s, dim
    )
    input = _maybe_promote_tensor_fft(input, require_complex=True)
    input = _resize_fft_input(input, dim, shape)
    out = prims.fft_c2r(input, dim=dim, last_dim_size=last_dim_size)
    return _apply_norm(out, norm, _prod(out.shape[d] for d in dim), forward=False)


@register_decomposition(torch.ops.aten.fft_hfftn)
@out_wrapper()
def hfftn(
    input: TensorLikeType,
    s: Optional[ShapeType] = None,
    dim: Optional[DimsType] = None,
    norm: NormType = None,
) -> TensorLikeType:
    shape, dim, last_dim_size = _canonicalize_fft_c2r_shape_and_dim_args(
        "hfftn", input, s, dim
    )
    input = _maybe_promote_tensor_fft(input, require_complex=True)
    input = _resize_fft_input(input, dim, shape)

    tmp = prims.fft_c2c(input, dim=dim[:-1], forward=True) if len(dim) > 1 else input
    tmp = _apply_norm(tmp, norm, _prod(shape[:-1]), forward=True)
    tmp = prims.conj_physical(tmp)
    out = prims.fft_c2r(tmp, dim=dim[-1:], last_dim_size=last_dim_size)
    return _apply_norm(out, norm, last_dim_size, forward=True)


@register_decomposition(torch.ops.aten.fft_fft2)
@out_wrapper()
def fft2(
    input: TensorLikeType,
    s: Optional[ShapeType] = None,
    dim: Optional[DimsType] = (-2, -1),
    norm: NormType = None,
) -> TensorLikeType:
    return torch.fft.fftn(input, s=s, dim=dim, norm=norm)


@register_decomposition(torch.ops.aten.fft_ifft2)
@out_wrapper()
def ifft2(
    input: TensorLikeType,
    s: Optional[ShapeType] = None,
    dim: Optional[DimsType] = (-2, -1),
    norm: NormType = None,
) -> TensorLikeType:
    return torch.fft.ifftn(input, s=s, dim=dim, norm=norm)


@register_decomposition(torch.ops.aten.fft_rfft2)
@out_wrapper()
def rfft2(
    input: TensorLikeType,
    s: Optional[ShapeType] = None,
    dim: Optional[DimsType] = (-2, -1),
    norm: NormType = None,
) -> TensorLikeType:
    return torch.fft.rfftn(input, s=s, dim=dim, norm=norm)


@register_decomposition(torch.ops.aten.fft_irfft2)
@out_wrapper()
def irfft2(
    input: TensorLikeType,
    s: Optional[ShapeType] = None,
    dim: Optional[DimsType] = (-2, -1),
    norm: NormType = None,
) -> TensorLikeType:
    return torch.fft.irfftn(input, s=s, dim=dim, norm=norm)


@register_decomposition(torch.ops.aten.fft_hfft2)
@out_wrapper()
def hfft2(
    input: TensorLikeType,
    s: Optional[ShapeType] = None,
    dim: Optional[DimsType] = (-2, -1),
    norm: NormType = None,
) -> TensorLikeType:
    return torch.fft.hfftn(input, s=s, dim=dim, norm=norm)


@register_decomposition(torch.ops.aten.fft_ihfft2)
@out_wrapper()
def ihfft2(
    input: TensorLikeType,
    s: Optional[ShapeType] = None,
    dim: Optional[DimsType] = (-2, -1),
    norm: NormType = None,
) -> TensorLikeType:
    return torch.fft.ihfftn(input, s=s, dim=dim, norm=norm)


def _default_alldims(dim: Optional[DimsType], x: TensorLikeType) -> List[int]:
    """Convert Optional[DimsType] to a simple list, defaulting to all dimensions"""
    if dim is None:
        return list(range(x.ndim))
    elif not isinstance(dim, Sequence):
        return [dim]
    else:
        return list(dim)


@register_decomposition(torch.ops.aten.fft_fftshift)
def fftshift(input: TensorLikeType, dim: Optional[DimsType] = None) -> TensorLikeType:
    dims = _default_alldims(dim, input)
    shift = [input.shape[d] // 2 for d in dims]
    return torch.roll(input, shift, dims)


@register_decomposition(torch.ops.aten.fft_ifftshift)
def ifftshift(input: TensorLikeType, dim: Optional[DimsType] = None) -> TensorLikeType:
    dims = _default_alldims(dim, input)
    shift = [(input.shape[d] + 1) // 2 for d in dims]
    return torch.roll(input, shift, dims)<|MERGE_RESOLUTION|>--- conflicted
+++ resolved
@@ -38,10 +38,7 @@
 
 NormType = Union[None, Literal["forward"], Literal["backward"], Literal["ortho"]]
 _NORM_VALUES = {None, "forward", "backward", "ortho"}
-<<<<<<< HEAD
-=======
 aten = torch._ops.ops.aten
->>>>>>> f1d8fef4
 
 
 def _apply_norm(
@@ -180,7 +177,7 @@
     return _apply_norm(ret, norm, input.shape[dim], forward)
 
 
-@register_decomposition(torch.ops.aten.fft_fft)
+@register_decomposition(aten.fft_fft)
 @out_wrapper()
 def fft(
     input: TensorLikeType,
@@ -194,7 +191,7 @@
         return _fft_r2c("fft", input, n, dim, norm, forward=True, onesided=False)
 
 
-@register_decomposition(torch.ops.aten.fft_ifft)
+@register_decomposition(aten.fft_ifft)
 @out_wrapper()
 def ifft(
     input: TensorLikeType,
@@ -208,7 +205,7 @@
         return _fft_r2c("ifft", input, n, dim, norm, forward=False, onesided=False)
 
 
-@register_decomposition(torch.ops.aten.fft_rfft)
+@register_decomposition(aten.fft_rfft)
 @out_wrapper()
 def rfft(
     input: TensorLikeType,
@@ -219,7 +216,7 @@
     return _fft_r2c("rfft", input, n, dim, norm, forward=True, onesided=True)
 
 
-@register_decomposition(torch.ops.aten.fft_irfft)
+@register_decomposition(aten.fft_irfft)
 @out_wrapper()
 def irfft(
     input: TensorLikeType,
@@ -230,7 +227,7 @@
     return _fft_c2r("irfft", input, n, dim, norm, forward=False)
 
 
-@register_decomposition(torch.ops.aten.fft_hfft)
+@register_decomposition(aten.fft_hfft)
 @out_wrapper()
 def hfft(
     input: TensorLikeType,
@@ -241,7 +238,7 @@
     return _fft_c2r("hfft", input, n, dim, norm, forward=True)
 
 
-@register_decomposition(torch.ops.aten.fft_ihfft)
+@register_decomposition(aten.fft_ihfft)
 @out_wrapper()
 def ihfft(
     input: TensorLikeType,
@@ -338,7 +335,7 @@
     return _apply_norm(output, norm=norm, signal_numel=_prod(shape), forward=forward)
 
 
-@register_decomposition(torch.ops.aten.fft_fftn)
+@register_decomposition(aten.fft_fftn)
 @out_wrapper()
 def fftn(
     input: TensorLikeType,
@@ -351,7 +348,7 @@
     return _fftn_c2c("fftn", x, shape, dim, norm, forward=True)
 
 
-@register_decomposition(torch.ops.aten.fft_ifftn)
+@register_decomposition(aten.fft_ifftn)
 @out_wrapper()
 def ifftn(
     input: TensorLikeType,
@@ -364,7 +361,7 @@
     return _fftn_c2c("ifftn", x, shape, dim, norm, forward=False)
 
 
-@register_decomposition(torch.ops.aten.fft_rfftn)
+@register_decomposition(aten.fft_rfftn)
 @out_wrapper()
 def rfftn(
     input: TensorLikeType,
@@ -383,7 +380,7 @@
     return _apply_norm(out, norm=norm, signal_numel=_prod(shape), forward=True)
 
 
-@register_decomposition(torch.ops.aten.fft_ihfftn)
+@register_decomposition(aten.fft_ihfftn)
 @out_wrapper()
 def ihfftn(
     input: TensorLikeType,
@@ -445,7 +442,7 @@
     )
 
 
-@register_decomposition(torch.ops.aten.fft_irfftn)
+@register_decomposition(aten.fft_irfftn)
 @out_wrapper()
 def irfftn(
     input: TensorLikeType,
@@ -462,7 +459,7 @@
     return _apply_norm(out, norm, _prod(out.shape[d] for d in dim), forward=False)
 
 
-@register_decomposition(torch.ops.aten.fft_hfftn)
+@register_decomposition(aten.fft_hfftn)
 @out_wrapper()
 def hfftn(
     input: TensorLikeType,
@@ -483,7 +480,7 @@
     return _apply_norm(out, norm, last_dim_size, forward=True)
 
 
-@register_decomposition(torch.ops.aten.fft_fft2)
+@register_decomposition(aten.fft_fft2)
 @out_wrapper()
 def fft2(
     input: TensorLikeType,
@@ -494,7 +491,7 @@
     return torch.fft.fftn(input, s=s, dim=dim, norm=norm)
 
 
-@register_decomposition(torch.ops.aten.fft_ifft2)
+@register_decomposition(aten.fft_ifft2)
 @out_wrapper()
 def ifft2(
     input: TensorLikeType,
@@ -505,7 +502,7 @@
     return torch.fft.ifftn(input, s=s, dim=dim, norm=norm)
 
 
-@register_decomposition(torch.ops.aten.fft_rfft2)
+@register_decomposition(aten.fft_rfft2)
 @out_wrapper()
 def rfft2(
     input: TensorLikeType,
@@ -516,7 +513,7 @@
     return torch.fft.rfftn(input, s=s, dim=dim, norm=norm)
 
 
-@register_decomposition(torch.ops.aten.fft_irfft2)
+@register_decomposition(aten.fft_irfft2)
 @out_wrapper()
 def irfft2(
     input: TensorLikeType,
@@ -527,7 +524,7 @@
     return torch.fft.irfftn(input, s=s, dim=dim, norm=norm)
 
 
-@register_decomposition(torch.ops.aten.fft_hfft2)
+@register_decomposition(aten.fft_hfft2)
 @out_wrapper()
 def hfft2(
     input: TensorLikeType,
@@ -538,7 +535,7 @@
     return torch.fft.hfftn(input, s=s, dim=dim, norm=norm)
 
 
-@register_decomposition(torch.ops.aten.fft_ihfft2)
+@register_decomposition(aten.fft_ihfft2)
 @out_wrapper()
 def ihfft2(
     input: TensorLikeType,
@@ -559,14 +556,14 @@
         return list(dim)
 
 
-@register_decomposition(torch.ops.aten.fft_fftshift)
+@register_decomposition(aten.fft_fftshift)
 def fftshift(input: TensorLikeType, dim: Optional[DimsType] = None) -> TensorLikeType:
     dims = _default_alldims(dim, input)
     shift = [input.shape[d] // 2 for d in dims]
     return torch.roll(input, shift, dims)
 
 
-@register_decomposition(torch.ops.aten.fft_ifftshift)
+@register_decomposition(aten.fft_ifftshift)
 def ifftshift(input: TensorLikeType, dim: Optional[DimsType] = None) -> TensorLikeType:
     dims = _default_alldims(dim, input)
     shift = [(input.shape[d] + 1) // 2 for d in dims]
