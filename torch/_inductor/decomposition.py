import functools
import logging
import math
import numbers

import torch
import torch._decomp as decomp
from torch import Tensor
from torch._decomp import get_decompositions
from torch._prims_common import is_boolean_dtype, is_integer_dtype

from . import config

log = logging.getLogger(__name__)
aten = torch.ops.aten
log = logging.getLogger(__name__)

decompositions = get_decompositions(
    [
        aten._adaptive_avg_pool2d_backward,
        aten.addcmul,
        aten.avg_pool2d_backward,
        aten.binary_cross_entropy_with_logits,
        aten.clamp_max,
        aten.clamp_min,
        aten.col2im,
        aten.cudnn_batch_norm,
        aten.cudnn_batch_norm_backward,
        aten.detach,
        aten.dot,
        aten.elu,
        aten.elu_backward,
        aten._embedding_bag,
        aten.embedding_dense_backward,
        aten.expand_as,
        aten.eye,
        aten.flip,
        aten._fused_moving_avg_obs_fq_helper,
        aten.gelu,
        aten.gelu_backward,
        aten.glu_backward,
        aten.grid_sampler_2d,
        aten.hardsigmoid,
        aten.hardsigmoid_backward,
        aten.hardswish,
        aten.hardswish_backward,
        aten.hardtanh,
        aten.hardtanh_backward,
        aten.im2col,
        aten.index_add,
        aten.index_add_,
        aten.index_select,
        aten.l1_loss,
        aten.leaky_relu,
        aten.leaky_relu_backward,
        aten.linalg_vector_norm,
        aten.logit,
        aten.logit_backward,
        aten._log_softmax,
        aten._log_softmax_backward_data,
        aten.logsumexp.default,
        aten.max_pool2d_with_indices_backward,
        aten.mse_loss,
        aten.mse_loss_backward,
        aten.mv,
        aten.narrow,
        aten.native_batch_norm,
        aten.native_batch_norm_backward,
        aten.native_dropout_backward,
        aten.native_group_norm,
        aten.native_group_norm_backward,
        aten.native_layer_norm,
        aten.native_layer_norm_backward,
        aten.new_empty,
        aten.new_full,
        aten.new_ones,
        aten.nll_loss_backward,
        aten.nll_loss_forward,
        aten.norm,
        aten.reflection_pad2d_backward,
        aten._reshape_alias,
        aten.select_backward,
        aten.select_scatter,
        aten.sgn,
        aten.sigmoid_backward,
        aten.silu,
        aten.silu_backward,
        aten.slice_backward,
        aten._softmax,
        aten._softmax_backward_data,
        aten.softplus,
        aten.softplus_backward,
        aten.stack,
        aten.std_mean.correction,
        aten.t,
        aten.tanh_backward,
        aten.threshold_backward,
        aten.transpose.int,
        aten.tril.default,
        aten.unfold,
        aten.unfold_backward,
        aten.upsample_bilinear2d.vec,
<<<<<<< HEAD
        aten.softplus,
        aten.softplus_backward,
=======
        aten.upsample_nearest2d_backward,
>>>>>>> a7879624
    ]
)


def register_decomposition(ops):
    for op in [ops] if callable(ops) else ops:
        if op in decompositions:
            log.warning(f"duplicate decomp: {ops}")
    return decomp.register_decomposition(ops, decompositions)


@register_decomposition([aten.clamp])
def clamp(x, min=None, max=None):
    if min is not None:
        x = torch.maximum(x, torch.tensor(min, dtype=x.dtype, device=x.device))
    if max is not None:
        x = torch.minimum(x, torch.tensor(max, dtype=x.dtype, device=x.device))
    return x


@register_decomposition([aten.tanh])
def tanh(x):
    return 2.0 / (1.0 + torch.exp(-2.0 * x)) - 1.0


# TorchInductor-only decomposition. It should not be taken to core.
# See https://github.com/pytorch/torchdynamo/pull/1120
@register_decomposition([aten.floor_divide.default])
def floordiv(a, b):
    return aten.div.Tensor_mode(a, b, rounding_mode="floor")


@register_decomposition([aten.addmm])
def addmm(input, mat1, mat2, *, beta=1, alpha=1):
    if config.triton.mm != "aten":
        out = torch.mm(mat1, mat2)
        if not isinstance(alpha, numbers.Number) or alpha != 1:
            out = out * alpha
        if not isinstance(beta, numbers.Number) or beta != 1:
            input = input * beta
        return input + out
    else:
        return NotImplemented  # go directly to lowering


@register_decomposition([aten.rsqrt])
def rsqrt(x):
    return torch.reciprocal(torch.sqrt(x))


@register_decomposition([aten.log2])
def log2(x):
    return torch.log(x) * (1.0 / math.log(2.0))


@register_decomposition([aten.round.decimals])
def round_dec(x, decimals=0):
    ten_pow_decimals = 10.0**decimals
    return aten.round(x * ten_pow_decimals) * (1.0 / ten_pow_decimals)


@register_decomposition([aten.special_erf, aten.erf])
def special_erf(x):
    # TODO(jansel): this might be crazy slow.  Triton doesn't have the
    #               cuda ::erf() builtin.  I've made a feature request for this,
    #               so it may be coming soon.

    # from https://www.johndcook.com/blog/2009/01/19/stand-alone-error-function-erf/
    a1 = 0.254829592
    a2 = -0.284496736
    a3 = 1.421413741
    a4 = -1.453152027
    a5 = 1.061405429
    p = 0.3275911

    sign = torch.sign(x)
    x = torch.abs(x)

    # A & S 7.1.26
    t = 1.0 / (1.0 + p * x)
    y = 1.0 - (((((a5 * t + a4) * t) + a3) * t + a2) * t + a1) * t * torch.exp(-x * x)

    return sign * y


@register_decomposition([aten.rsub.Tensor, aten.rsub.Scalar])
def rsub(a, b):
    if isinstance(b, numbers.Number):
        b = torch.tensor(b, dtype=a.dtype, device=a.device)
    return b - a


@register_decomposition([aten.masked_fill])
def masked_fill(value, mask, other):
    if isinstance(other, numbers.Number):
        other = torch.tensor(other, dtype=value.dtype, device=value.device)
    assert other.numel() == 1 and other.ndim == 0
    if other.device != value.device and other.numel() == 1:
        other = other.to(value.device)
    if other.dtype != value.dtype:
        # TODO: error out on improper complex conversions
        other = other.to(value.dtype)
    return torch.where(mask, other, value)


@register_decomposition([aten.nan_to_num])
def nan_to_num(x, nan=0.0, posinf=None, neginf=None):
    if is_boolean_dtype(x.dtype) or is_integer_dtype(x.dtype):
        return x

    if nan is None:
        nan = 0.0
    if posinf is None:
        posinf = torch.finfo(x.dtype).max
    if neginf is None:
        neginf = torch.finfo(x.dtype).min
    nan, posinf, neginf = (
        torch.tensor(v, dtype=x.dtype, device=x.device) for v in (nan, posinf, neginf)
    )
    x = torch.where(x != x, nan, x)
    x = torch.where(x == float("inf"), posinf, x)
    x = torch.where(x == float("-inf"), neginf, x)
    return x


@register_decomposition([aten.all.default])
def all(input):
    return torch.logical_not(torch.any(torch.logical_not(input)))


@register_decomposition([aten.all.dim])
def all_dim(input, dim, keeepdim=False):
    return torch.logical_not(torch.any(torch.logical_not(input), dim, keeepdim))


@register_decomposition(aten.hardswish_)
def hardswish_(x):
    return x.copy_(aten.hardswish(x))


@register_decomposition(aten.hardtanh_)
def hardtanh_(x, min_val=-1, max_val=1):
    return x.copy_(aten.hardtanh(x, min_val, max_val))


@register_decomposition(aten.leaky_relu_)
def leaky_relu_(x, negative_slope=0.01):
    return x.copy_(aten.leaky_relu(x, negative_slope))


@register_decomposition(aten.silu_)
def silu_(x):
    return x.copy_(aten.silu(x))


@register_decomposition(aten.masked_fill_)
def masked_fill_(x, mask, value):
    return x.copy_(aten.masked_fill(x, mask, value))


@register_decomposition([aten.log1p])
def log1p(x):
    return torch.log(x + 1)


@register_decomposition([aten.baddbmm])
def baddbmm(self, batch1, batch2, beta=1, alpha=1):
    result = torch.bmm(batch1, batch2)
    if not isinstance(alpha, numbers.Number) or alpha != 1:
        result = result * alpha
    if not isinstance(beta, numbers.Number) or beta != 1:
        self = self * beta
    return self + result


@register_decomposition([aten.conj_physical])
def conj_physical(self):
    assert not self.is_complex(), "TODO: implement this"
    return self


@register_decomposition([aten.lift, aten.detach_])
def lift(self):
    return self


@register_decomposition([aten.fill.Scalar])
def fill_scalar(self, value):
    return torch.full_like(self, value)


@register_decomposition([aten.fill.Tensor])
def fill_tensor(self, value: Tensor):
    assert value.dim() == 0, "aten.fill.Tensor only supports 0-dimension value tensor"
    return torch.full_like(self, value.item())


@register_decomposition([aten.bernoulli.default])
def bernoulli(self, *, generator=None):
    assert generator is None
    return torch.rand_like(self, dtype=torch.float32) < self


@register_decomposition([aten.bernoulli.p])
def bernoulli_p(self, p=0.5, *, generator=None):
    assert generator is None
    return torch.rand_like(self, dtype=torch.float32) < p


"""
Some decomps result in differences from eager related to randomness.
We put these decomps in a separate table `extra_random_decomps` to allow
turning them on and off via `config.fallback_random`.
"""
extra_random_decomps = get_decompositions([aten.native_dropout])
register_extra_random_decomp = functools.partial(
    decomp.register_decomposition, registry=extra_random_decomps
)


@register_extra_random_decomp([aten.bernoulli_])
def bernoulli_(self, p=0.5):
    return self.copy_(torch.rand_like(self) < p)


@functools.lru_cache(None)
def fast_random_decomps():
    return {**decompositions, **extra_random_decomps}


def select_decomp_table():
    """decomps can change based on config"""
    if config.fallback_random:
        return decompositions
    return fast_random_decomps()<|MERGE_RESOLUTION|>--- conflicted
+++ resolved
@@ -100,12 +100,9 @@
         aten.unfold,
         aten.unfold_backward,
         aten.upsample_bilinear2d.vec,
-<<<<<<< HEAD
+        aten.upsample_nearest2d_backward,
         aten.softplus,
         aten.softplus_backward,
-=======
-        aten.upsample_nearest2d_backward,
->>>>>>> a7879624
     ]
 )
 
