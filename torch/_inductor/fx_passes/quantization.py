import copy
import functools
import math
import operator
from typing import Any, Tuple

import torch
<<<<<<< HEAD
from torch.fx.experimental.symbolic_shapes import has_free_symbols
=======
from torch._dynamo.utils import counters
from torch.fx.experimental.symbolic_shapes import free_symbols
>>>>>>> 1b96181c
from ..lowering import lowerings as L, require_channels_last
from ..pattern_matcher import Arg, CallFunction, filter_nodes, KeywordArg, ListOf, Match
from ..utils import pad_listlike
from .freezing_patterns import register_freezing_graph_pattern
from .post_grad import register_lowering_pattern

aten = torch.ops.aten
prims = torch.ops.prims
quantized_decomposed = torch.ops.quantized_decomposed
quantized = torch.ops.quantized

"""
dequantize activation:
    x = x.to(fp32)
    x = x - zero_point
    x = x * scale
"""
dequantize_per_tensor_activation_pattern = CallFunction(
    aten.mul.Tensor,
    CallFunction(
        aten.sub.Tensor,
        CallFunction(
            prims.convert_element_type.default,
            KeywordArg("x"),
            KeywordArg("x_dq_dtype"),
        ),
        KeywordArg("x_zp"),
    ),
    KeywordArg("x_scale"),
)

dequantize_per_channel_weight_pattern = CallFunction(
    quantized_decomposed.dequantize_per_channel.default,
    KeywordArg("q_weight"),
    KeywordArg("w_scale"),
    KeywordArg("w_zp"),
    KeywordArg("w_axis"),
    KeywordArg("w_quant_min"),
    KeywordArg("w_quant_max"),
    KeywordArg("w_dtype"),
)

dequantize_per_channel_clone_weight_pattern = CallFunction(
    aten.clone.default,
    dequantize_per_channel_weight_pattern,
    memory_format=KeywordArg("memory_format"),
)

dequantize_qconv_pt2e_pattern = CallFunction(
    torch.ops.onednn.qconv2d_pointwise.default,
    KeywordArg("x"),
    KeywordArg("x_scale"),  # x_scale
    KeywordArg("x_zp"),  # x_zp
    KeywordArg("packed_weight"),  # packed_weight
    KeywordArg("w_scale"),  # w_scale
    KeywordArg("w_zp"),  # w_zp
    KeywordArg("b"),  # bias
    KeywordArg("stride"),
    KeywordArg("padding"),
    KeywordArg("dilation"),
    KeywordArg("groups"),
    KeywordArg("inv_output_scale"),  # inv_output_scale = 1.0
    KeywordArg("output_zero_point"),  # output_zero_point = 0
    KeywordArg("output_dtype"),  # output_dtype = None
    KeywordArg("attr"),  # attr = "none"
    Arg(),  # scalars
    Arg(),  # algorithm
)

qlinear_pt2e_pattern = CallFunction(
    torch.ops.onednn.qlinear_pointwise.default,
    KeywordArg("x"),
    KeywordArg("x_scale"),
    KeywordArg("x_zp"),
    KeywordArg("packed_weight"),
    KeywordArg("w_scale"),
    KeywordArg("w_zp"),
    KeywordArg("b"),
    KeywordArg("output_scale"),
    KeywordArg("output_zero_point"),
    KeywordArg("output_dtype"),
    KeywordArg("postop_name"),
    KeywordArg("postop_args"),
    KeywordArg("postop_algorithm"),
)

dequantize_accum_pattern = CallFunction(
    aten.mul.Tensor,
    CallFunction(
        aten.sub.Tensor,
        CallFunction(
            prims.convert_element_type.default,
            KeywordArg("accum"),
            KeywordArg("accum_dq_dtype"),
        ),
        KeywordArg("accum_zp"),
    ),
    KeywordArg("accum_scale"),
)


def generate_pattern_with_binary(binary_post_op, computation_call, extra_input_pattern):
    return CallFunction(
        binary_post_op,
        computation_call,
        extra_input_pattern,
    )


def generate_pattern_with_unary(computation_call, unary_post_op):
    if unary_post_op is not None:
        return CallFunction(
            unary_post_op,
            computation_call,
        )
    return computation_call


def generate_pattern_with_output_quant(computation_call):
    """
    quantize output:
        output = round(output * o_inv_scale)
        output = output + zero_point
        output = clamp_min(output, 0)
        output = clamp_max(output, 127)
        output = output.to(uint8)
    """
    quantized_op_output_pattern_pt2e = CallFunction(
        prims.convert_element_type.default,
        CallFunction(
            aten.clamp_max.default,
            CallFunction(
                aten.clamp_min.default,
                CallFunction(
                    aten.add.Tensor,
                    CallFunction(
                        aten.round.default,
                        CallFunction(
                            aten.mul.Tensor,
                            computation_call,
                            KeywordArg("o_inv_scale"),
                        ),
                    ),
                    KeywordArg("o_zp"),
                ),
                KeywordArg("o_qmin"),
            ),
            KeywordArg("o_qmax"),
        ),
        KeywordArg("o_dtype"),
    )
    return quantized_op_output_pattern_pt2e


def _check_node_kwarg_arg_value(check_node, kwarg_name, args_index, expected_value):
    if kwarg_name in check_node.kwargs:
        actual_value = check_node.kwargs[kwarg_name]
        return actual_value == expected_value
    else:
        assert len(check_node.args) >= (args_index + 1)
        actual_value = check_node.args[args_index]
        return actual_value == expected_value


def _is_valid_quantized_conv2d_optimization_pattern(output_dtype):
    def fn(match):
        if output_dtype is not None:
            # Only keep matched pattern with same output_dtype
            qconv_node_after_weight_prepack = filter_nodes(
                match.nodes, torch.ops.onednn.qconv2d_pointwise
            )[0]
            return _check_node_kwarg_arg_value(
                qconv_node_after_weight_prepack, "output_dtype", 13, output_dtype
            )
        return True

    return fn


def _register_quantized_conv_lowering(
    pattern,
    pass_number,
    computation_op,
    output_dtype,
    unary_attr,
):
    @register_lowering_pattern(
        pattern,
        extra_check=_is_valid_quantized_conv2d_optimization_pattern(output_dtype),
        pass_number=pass_number,
    )
    def qconv(match: Match, *args, **kwargs):
        # Activation QParams
        x, x_scale, x_zp = (
            kwargs["x"],
            kwargs["x_scale"],
            kwargs["x_zp"],
        )
        # Weight QParams
        packed_weight, w_scale, w_zp = (
            kwargs["packed_weight"],
            kwargs["w_scale"],
            kwargs["w_zp"],
        )
        # Conv Params
        b, stride, padding, dilation, groups = (
            kwargs["b"],
            kwargs["stride"],
            kwargs["padding"],
            kwargs["dilation"],
            kwargs["groups"],
        )
        assert output_dtype in [None, torch.float32, torch.bfloat16]
        # Output QParams
        o_inv_scale = kwargs["o_inv_scale"] if output_dtype is None else 1.0
        o_zero_point = kwargs["o_zp"] if output_dtype is None else 0
        assert kwargs["output_dtype"] is (
            torch.float32 if output_dtype is None else output_dtype
        )  # Expected int8-in fp32-out qconv in weight prepack phase
        assert (
            kwargs["attr"] == "none"
        )  # Expected no post op fused in weight prepack phase
        computation_args = (
            x,
            x_scale,
            x_zp,
            packed_weight,
            w_scale,
            w_zp,
            b,
            stride,
            padding,
            dilation,
            groups,
            o_inv_scale,
            o_zero_point,
            output_dtype,
            unary_attr.op_name,
            unary_attr.scalars_attr,
            unary_attr.algorithm_attr,
        )
        counters["inductor"]["qconv2d_unary_matcher_count"] += 1
        counters["inductor"]["qconv2d_unary_matcher_nodes"] += len(match.nodes)
        return L[computation_op](*computation_args)

    return qconv


def _is_valid_quantized_linear_optimization_pattern(output_dtype):
    def fn(match):
        if output_dtype is not None:
            # Only keep matched pattern with same output_dtype
            qlinear_node_after_weight_prepack = filter_nodes(
                match.nodes, torch.ops.onednn.qlinear_pointwise
            )[0]
            return _check_node_kwarg_arg_value(
                qlinear_node_after_weight_prepack, "output_dtype", 9, output_dtype
            )
        return True

    return fn


def _register_quantized_linear_lowering(
    pattern,
    pass_number,
    computation_op,
    output_dtype,
    unary_attr,
):
    @register_lowering_pattern(
        pattern,
        extra_check=_is_valid_quantized_linear_optimization_pattern(output_dtype),
        pass_number=pass_number,
    )
    def qlinear(match: Match, *args, **kwargs):
        # Activation QParams
        x, x_scale, x_zp = (
            kwargs["x"],
            kwargs["x_scale"],
            kwargs["x_zp"],
        )
        # Weight QParams
        packed_weight, w_scale, w_zp = (
            kwargs["packed_weight"],
            kwargs["w_scale"],
            kwargs["w_zp"],
        )

        # bias
        b = kwargs["b"] if "b" in kwargs else None

        # Output QParams
        o_inv_scale = kwargs["o_inv_scale"] if output_dtype is None else 1.0
        o_zero_point = kwargs["o_zp"] if output_dtype is None else 0
        assert kwargs["output_dtype"] is (
            torch.float32 if output_dtype is None else output_dtype
        )  # Expected int8-in fp32-out qlinear in weight prepack phase
        assert (
            kwargs["postop_name"] == "none"
        )  # Expected no post op fused in weight prepack phase

        computation_args = (
            x,
            x_scale,
            x_zp,
            packed_weight,
            w_scale,
            w_zp,
            b,
            o_inv_scale,
            o_zero_point,
            output_dtype,
            unary_attr.op_name,
            unary_attr.scalars_attr,
            unary_attr.algorithm_attr,
        )
        counters["inductor"]["qlinear_unary_matcher_count"] += 1
        counters["inductor"]["qlinear_unary_matcher_nodes"] += len(match.nodes)
        return L[computation_op](*computation_args)

    return qlinear


def _register_quantized_conv_binary_lowering(
    pattern,
    pass_number,
    computation_op,
    output_dtype,
    binary_unary_attr,
):
    @register_lowering_pattern(
        pattern,
        extra_check=_is_valid_quantized_conv2d_optimization_pattern(output_dtype),
        pass_number=pass_number,
    )
    def qconv_binary(match: Match, *args, **kwargs):
        x, x_scale, x_zp = kwargs["x"], kwargs["x_scale"], kwargs["x_zp"]
        accum = (
            kwargs["accum"] if output_dtype is None else kwargs["accum_after_dequant"]
        )
        accum_scale = kwargs["accum_scale"] if output_dtype is None else 1.0
        accum_zp = kwargs["accum_zp"] if output_dtype is None else 0
        packed_weight, w_scale, w_zp = (
            kwargs["packed_weight"],
            kwargs["w_scale"],
            kwargs["w_zp"],
        )
        b, stride, padding, dilation, groups = (
            kwargs["b"],
            kwargs["stride"],
            kwargs["padding"],
            kwargs["dilation"],
            kwargs["groups"],
        )
        # Output QParams
        o_inv_scale = kwargs["o_inv_scale"] if output_dtype is None else 1.0
        o_zero_point = kwargs["o_zp"] if output_dtype is None else 0

        computation_args = (
            x,
            x_scale,
            x_zp,
            accum,
            accum_scale,
            accum_zp,
            packed_weight,
            w_scale,
            w_zp,
            b,
            stride,
            padding,
            dilation,
            groups,
            o_inv_scale,
            o_zero_point,
            output_dtype,
            binary_unary_attr.binary_op_name,
            binary_unary_attr.alpha,
            binary_unary_attr.unary_op_name,
            binary_unary_attr.scalars_attr,
            binary_unary_attr.algorithm_attr,
        )
        counters["inductor"]["qconv2d_binary_matcher_count"] += 1
        counters["inductor"]["qconv2d_binary_matcher_nodes"] += len(match.nodes)
        return L[computation_op](*computation_args)

    return qconv_binary


def _register_quantization_unary_fusion():
    class UnaryAttr:
        def __init__(self, op_name: str, scalars_attr=None, algorithm_attr=None):
            self.op_name = op_name
            self.scalars_attr = scalars_attr if scalars_attr else []
            self.algorithm_attr = algorithm_attr if algorithm_attr else ""

    # QConv2d
    # Priority 1 to match: QConv2d Unary pattern with int8 output
    # If a pattern1 is a sub-set of pattern2, we should try to match pattern2 firstly.
    # For example: pattern1 is qconv_fp32 -> relu, pattern2 is qconv_fp32 -> relu -> quant
    conv_unary_replace_patterns = {
        UnaryAttr("none", [], ""): generate_pattern_with_output_quant(
            dequantize_qconv_pt2e_pattern
        ),
        UnaryAttr("relu", [], ""): generate_pattern_with_output_quant(
            generate_pattern_with_unary(
                dequantize_qconv_pt2e_pattern, aten.relu.default
            )
        ),
    }

    for unary_attr, patterns in conv_unary_replace_patterns.items():
        # Register qconv2d pattern for ExternKernel Lowering
        _register_quantized_conv_lowering(
            patterns,
            1,  # pass_number
            torch.ops.onednn.qconv2d_pointwise,  # computation_op
            None,  # output_dtype, None is the default value for int8 output
            unary_attr,  # unary_attr
        )

    # Priority 2 to match: QConv2d Unary pattern with fp32/bfloat16 output
    conv_unary_replace_float_out_patterns = {
        UnaryAttr("relu", [], ""): generate_pattern_with_unary(
            dequantize_qconv_pt2e_pattern, aten.relu.default
        ),
    }

    for unary_attr, patterns in conv_unary_replace_float_out_patterns.items():
        # Register qconv2d pattern for ExternKernel Lowering
        _register_quantized_conv_lowering(
            patterns,
            2,  # pass_number
            torch.ops.onednn.qconv2d_pointwise,  # computation_op
            torch.float32,  # output_dtype
            unary_attr,  # unary_attr
        )
        # TODO <Leslie>: Add BFloat16 output pattern here

    # QLinear
    # Priority 1 to match: QLinear Unary pattern with int8 output
    linear_unary_replace_patterns = {
        UnaryAttr("none", [], ""): generate_pattern_with_output_quant(
            qlinear_pt2e_pattern
        ),
        UnaryAttr("relu", [], ""): generate_pattern_with_output_quant(
            generate_pattern_with_unary(qlinear_pt2e_pattern, aten.relu.default)
        ),
    }

    for unary_attr, patterns in linear_unary_replace_patterns.items():
        _register_quantized_linear_lowering(
            patterns,
            1,  # pass_number
            torch.ops.onednn.qlinear_pointwise,  # computation_op
            None,  # output_dtype
            unary_attr,  # unary_attr
        )

    # Priority 2 to match: QLinear Unary pattern with FP32/BF16 output
    linear_unary_replace_float_out_patterns = {
        UnaryAttr("relu", [], ""): generate_pattern_with_unary(
            qlinear_pt2e_pattern, aten.relu.default
        ),
    }

    for unary_attr, patterns in linear_unary_replace_float_out_patterns.items():
        _register_quantized_linear_lowering(
            patterns,
            2,  # pass_number
            torch.ops.onednn.qlinear_pointwise,  # computation_op
            torch.float32,  # output_dtype
            unary_attr,  # unary_attr
        )
        # TODO <Leslie>: Add BFloat16 output pattern here


def _register_quantization_binary_fusion():
    class BinaryUnaryAttr:
        def __init__(
            self,
            binary_op_name: str,
            alpha=None,
            unary_op_name: str = "none",
            scalars_attr=None,
            algorithm_attr=None,
        ):
            self.binary_op_name = binary_op_name
            self.alpha = alpha if alpha else 1.0
            self.unary_op_name = unary_op_name
            self.scalars_attr = scalars_attr if scalars_attr else []
            self.algorithm_attr = algorithm_attr if algorithm_attr else ""

    # Priority 1 to match: QConv2d Binary or Binary-Unary pattern with int8 output
    binary_replace_patterns = {
        BinaryUnaryAttr("add", 1.0, "none", [], ""): generate_pattern_with_output_quant(
            generate_pattern_with_binary(
                aten.add.Tensor,
                dequantize_qconv_pt2e_pattern,
                dequantize_accum_pattern,
            )
        ),
        BinaryUnaryAttr("add", 1.0, "relu", [], ""): generate_pattern_with_output_quant(
            generate_pattern_with_unary(
                generate_pattern_with_binary(
                    aten.add.Tensor,
                    dequantize_qconv_pt2e_pattern,
                    dequantize_accum_pattern,
                ),
                aten.relu.default,
            )
        ),
    }

    for binary_unary_attr, patterns in binary_replace_patterns.items():
        _register_quantized_conv_binary_lowering(
            patterns,
            0,  # pass_number
            torch.ops.onednn.qconv2d_pointwise.binary,  # computation_op
            None,  # output_dtype
            binary_unary_attr,  # binary_unary_attr
        )

    # Priority 2 to match: QConv2d Binary-Unary pattern with fp32/bfloat16 output
    binary_replace_float_out_patterns = {
        BinaryUnaryAttr("add", 1.0, "relu", [], ""): generate_pattern_with_unary(
            generate_pattern_with_binary(
                aten.add.Tensor,
                dequantize_qconv_pt2e_pattern,
                KeywordArg("accum_after_dequant"),
            ),
            aten.relu.default,
        ),
    }

    for binary_unary_attr, patterns in binary_replace_float_out_patterns.items():
        _register_quantized_conv_binary_lowering(
            patterns,
            1,  # pass_number
            torch.ops.onednn.qconv2d_pointwise.binary,  # computation_op
            torch.float32,  # output_dtype
            binary_unary_attr,  # binary_unary_attr
        )
        # TODO <Leslie>: Add BFloat16 output pattern here

    # Priority 3: QConv2d Binary pattern with fp32/bfloat16 output
    binary_replace_float_out_patterns = {
        BinaryUnaryAttr("add", 1.0, "none", [], ""): generate_pattern_with_binary(
            aten.add.Tensor,
            dequantize_qconv_pt2e_pattern,
            KeywordArg("accum_after_dequant"),
        ),
    }

    for binary_unary_attr, patterns in binary_replace_float_out_patterns.items():
        _register_quantized_conv_binary_lowering(
            patterns,
            2,  # pass_number
            torch.ops.onednn.qconv2d_pointwise.binary,  # computation_op
            torch.float32,  # output_dtype
            binary_unary_attr,  # binary_unary_attr
        )
        # TODO <Leslie>: Add BFloat16 output pattern here


def _is_valid_quantized_maxpool2d_optimization_pattern():
    def fn(match):
        # Only match the pattern which max_pool2d_with_indices returns value
        # instead of indices.
        get_item_node = filter_nodes(match.nodes, operator.getitem)[0]
        return get_item_node.args[1] == 0

    return fn


def _register_quantized_maxpool2d_lowering(
    pattern,
    computation_op,
):
    @register_lowering_pattern(
        pattern,
        extra_check=_is_valid_quantized_maxpool2d_optimization_pattern(),
    )
    def qmaxpool2d(match: Match, *args, **kwargs):
        x = kwargs["x"]
        kernel_size = kwargs["kernel_size"]
        stride = kwargs["stride"] if ("stride" in kwargs) else None
        padding = kwargs["padding"] if ("padding" in kwargs) else 0
        dilation = kwargs["dilation"] if ("dilation" in kwargs) else 1
        ceil_mode = kwargs["ceil_mode"] if ("ceil_mode" in kwargs) else False

        if padding == 0:
            padding = [0, 0]
        if dilation == 1:
            dilation = [1, 1]
        if not stride:
            stride = kernel_size
        kernel_size = pad_listlike(kernel_size, 2)
        stride = pad_listlike(stride, 2)
        padding = pad_listlike(padding, 2)
        dilation = pad_listlike(dilation, 2)

        assert len(kernel_size) == 2
        assert len(stride) == 2
        assert len(padding) == 2
        assert len(dilation) == 2

        computation_args = (
            x,
            kernel_size,
            stride,
            padding,
            dilation,
            ceil_mode,
        )
        computation_args, _ = require_channels_last(computation_op, *computation_args)
        return L[computation_op](*computation_args)

    return qmaxpool2d


def _register_quantization_maxpool2d():
    # Currently, the default parameters are not in FX Graph generated by Dynamo export.
    # So, if user defines nn.MaxPool2d with different assignment of default parameter,
    # it will generate graph with different number of input nodes and hence
    # different pattern to be matched.
    # Refer to the issue: https://github.com/pytorch/pytorch/issues/105901
    max_pool2d_args_list = [
        [
            KeywordArg("stride"),
        ],
        [
            KeywordArg("stride"),
            KeywordArg("padding"),
        ],
        [
            KeywordArg("stride"),
            KeywordArg("padding"),
            KeywordArg("dilation"),
        ],
        [
            KeywordArg("stride"),
            KeywordArg("padding"),
            KeywordArg("dilation"),
            KeywordArg("ceil_mode"),
        ],
    ]

    for max_pool2d_args in max_pool2d_args_list:
        dequantize_maxpool2d_pattern = CallFunction(
            aten.max_pool2d_with_indices.default,
            dequantize_per_tensor_activation_pattern,
            KeywordArg("kernel_size"),
            *max_pool2d_args,
        )
        dequantize_maxpool2d_get_item_pattern = CallFunction(
            operator.getitem,
            dequantize_maxpool2d_pattern,
            Arg(),
        )
        _register_quantized_maxpool2d_lowering(
            generate_pattern_with_output_quant(dequantize_maxpool2d_get_item_pattern),
            quantized.max_pool2d.default,
        )


def _is_valid_quantized_cat_optimization_pattern():
    def fn(match):
        # Ensure all the inputs and output has same scale and zero point
        # Step 1: Check inputs/output zero point
        sub_nodes = filter_nodes(match.nodes, aten.sub.Tensor)
        zero_points = [node.args[1] for node in sub_nodes]
        add_nodes = filter_nodes(match.nodes, aten.add.Tensor)
        assert len(add_nodes) == 1, "expect only 1 add node at output quant pattern"
        zero_points.append(add_nodes[0].args[1])
        if not all(zero_point == zero_points[0] for zero_point in zero_points):
            return False

        # Step 2: Check inputs/output scale
        mul_nodes = filter_nodes(match.nodes, aten.mul.Tensor)
        # We need to find mul node at output since the scale value is reciprocal to input scale.
        # Mul node at output should connect to cat node directly.
        scales = [
            (
                mul_node.args[1]
                if mul_node.args[0].target is aten.cat.default
                else 1.0 / mul_node.args[1]
            )
            for mul_node in mul_nodes
        ]
        if not all(math.isclose(scale, scales[0], rel_tol=1e-5) for scale in scales):
            return False

        return True

    return fn


def _register_quantized_cat_lowering(
    pattern,
    computation_op,
):
    @register_lowering_pattern(
        pattern,
        extra_check=_is_valid_quantized_cat_optimization_pattern(),
    )
    def qcat(match: Match, inputs, dim, **kwargs):
        # inputs is with format: [[x1, x1_dq_dtype, x1_zp, x1_scale], ...]
        uint8_inputs = [input[0] for input in inputs]
        return L[computation_op](uint8_inputs, dim)

    return qcat


_raw_dequantize_per_tensor_activation_pattern = CallFunction(
    aten.mul.Tensor,
    CallFunction(
        aten.sub.Tensor,
        CallFunction(
            prims.convert_element_type.default,
            Arg(),
            Arg(),
        ),
        Arg(),
    ),
    Arg(),
)


def _register_quantization_cat():
    dequantize_cat_pattern = CallFunction(
        aten.cat.default,
        ListOf(_raw_dequantize_per_tensor_activation_pattern),
        KeywordArg("dim"),
    )
    _register_quantized_cat_lowering(
        generate_pattern_with_output_quant(dequantize_cat_pattern),
        aten.cat,
    )


def _register_quantization_lowerings():
    _register_quantization_unary_fusion()
    _register_quantization_binary_fusion()
    _register_quantization_maxpool2d()
    _register_quantization_cat()


def _is_valid_dequant_promotion_pattern(match):
    mul_node = match.output_node()
    sub_node = mul_node.args[0]
    to_fp32_node = sub_node.args[0]
    if (
        mul_node.target is aten.mul.Tensor
        and sub_node.target is aten.sub.Tensor
        and to_fp32_node.target is prims.convert_element_type.default
        and len(list(mul_node.users)) > 1
    ):
        # dequant pattern has more than 1 users to be promoted
        return True
    return False


def _register_dequant_promotion_pass(pattern, pass_number):
    @register_freezing_graph_pattern(
        pattern,
        extra_check=_is_valid_dequant_promotion_pattern,
        pass_number=pass_number,
    )
    def dequant_promotion(match: Match, *args, **kwargs):
        # If dequant pattern used by multiply nodes,
        # we will do dequant promotion. So each user node has a separate dequant pattern connected.
        def clone_to_new_node(graph, source_node, user_node):
            assert (
                source_node.op == "call_function"
            ), "clone_to_new_node only support node.op call_function"
            with graph.inserting_before(user_node):
                new_node = graph.call_function(
                    source_node.target,
                    args=source_node.args,
                    kwargs=source_node.kwargs,
                )
                new_node.meta = copy.copy(source_node.meta)
                user_node.replace_input_with(source_node, new_node)
            return new_node

        mul_node = match.output_node()
        sub_node = mul_node.args[0]
        to_fp32_node = sub_node.args[0]
        assert mul_node.target is aten.mul.Tensor
        assert sub_node.target is aten.sub.Tensor
        assert to_fp32_node.target is prims.convert_element_type.default

        graph = match.graph
        user_node_list = list(mul_node.users)
        for user_node in user_node_list:
            # Step1: Duplicate the mul node
            new_mul_node = clone_to_new_node(graph, mul_node, user_node)
            # Step2: Duplicate the sub node
            new_sub_node = clone_to_new_node(graph, sub_node, new_mul_node)
            # Step3: Duplicate the to_fp32 node
            _ = clone_to_new_node(graph, to_fp32_node, new_sub_node)
        counters["inductor"]["dequant_promotion_matcher_count"] += 1
        counters["inductor"]["dequant_promotion_matcher_nodes"] += len(match.nodes)


def _is_valid_dequant_conv2d_pattern(match):
    # Here we do some further check to ensure:
    # 1. It's a conv2d node with dim of 4, since we only support lowering of conv2d now.
    # 2. The dequant pattern has only 1 user of conv2d node.
    # If these conditions don't meet, we will not
    # insert weight prepack node into the matched pattern.
    conv_node = match.output_node()
    assert conv_node.target is aten.convolution.default
    input_meta_value = conv_node.args[0].meta.get("val")
    weight_meta_value = conv_node.args[1].meta.get("val")
    for meta_value in [input_meta_value, weight_meta_value]:
        if (
            meta_value is None
            or meta_value.device.type != "cpu"
            or meta_value.dim() != 4
        ):
            # Only support conv2d now
            return False

    mul_node = conv_node.args[0]
    sub_node = mul_node.args[0]
    to_fp32_node = sub_node.args[0]

    assert to_fp32_node.target is prims.convert_element_type.default
    assert sub_node.target is aten.sub.Tensor
    assert mul_node.target is aten.mul.Tensor
    if (
        len(list(to_fp32_node.users)) != 1
        or len(list(sub_node.users)) != 1
        or len(list(mul_node.users)) != 1
    ):
        # Ensure the dequant pattern only has 1 user
        # since we will delete the dequant pattern here
        return False
    return True


def _register_qconv_weight_prepack_pass(pattern, pass_number):
    @register_freezing_graph_pattern(
        pattern,
        extra_check=_is_valid_dequant_conv2d_pattern,
        pass_number=pass_number,
    )
    def qconv_weight_prepack(match: Match, *args, **kwargs):
        """
        Match the pattern:
        int8 activation
          |
        dequant_per_tensor
          |
        Conv2d <- optional(aten.clone.default) <- dequant_per_channel <- int8_weight

        Insert weight prepack node and change the pattern to:
        int8 activation
          |
        onednn.qconv2d_pointwise <- onednn.qconv_prepack <- int8_weight
        """
        conv_node = match.output_node()
        assert conv_node.target is aten.convolution.default
        mul_node = conv_node.args[0]
        sub_node = mul_node.args[0]
        to_fp32_node = sub_node.args[0]
        has_clone_to_channel_last_node_in_pattern = (
            conv_node.args[1].target is aten.clone.default
        )
        clone_node = (
            conv_node.args[1] if has_clone_to_channel_last_node_in_pattern else None
        )
        dequant_per_channel = (
            clone_node.args[0]
            if has_clone_to_channel_last_node_in_pattern
            else conv_node.args[1]
        )
        assert (
            dequant_per_channel.target
            is quantized_decomposed.dequantize_per_channel.default
        )

        # Activation QParams
        qx, x_zp, x_scale = (
            kwargs["x"],
            kwargs["x_zp"],
            kwargs["x_scale"],
        )

        # Weight QParams
        qw, w_scale, w_zp = (
            kwargs["q_weight"],
            kwargs["w_scale"],
            kwargs["w_zp"],
        )

        # Conv Params
        bias, stride, padding, dilation, groups = (
            kwargs["b"],
            kwargs["stride"],
            kwargs["padding"],
            kwargs["dilation"],
            kwargs["groups"],
        )

        x_shape = qx.meta.get("tensor_meta").shape
        if has_free_symbols(x_shape):
            # For dynamic shape case, we can't get activation shape ahead of runtime.
            x_shape = None
        graph = match.graph
        with graph.inserting_before(conv_node):
            # Insert weight prepack node and the QConv node
            packed_weight_inputs = (
                qw,
                w_scale,
                x_scale,
                x_zp,
                stride,
                padding,
                dilation,
                groups,
                x_shape,
            )
            packed_weight_op = torch.ops.onednn.qconv_prepack
            prepack_weight_node = graph.call_function(
                packed_weight_op, args=packed_weight_inputs
            )

            new_args: Tuple[Any, ...] = (
                qx,
                x_scale,
                x_zp,
                prepack_weight_node,
                w_scale,
                w_zp,
                bias,
                stride,
                padding,
                dilation,
                groups,
                1.0,  # inv_output_scale
                0,  # output_zero_point
                torch.float32,  # output_dtype
                "none",  # attr
                [],  # scalars
                "",  # algorithm
            )
            new_conv_node = graph.call_function(
                torch.ops.onednn.qconv2d_pointwise.default, args=new_args
            )
            conv_node.replace_all_uses_with(new_conv_node)
            new_conv_node.meta.update(conv_node.meta)

            # Erase the original conv node
            graph.erase_node(conv_node)
            # Erase the dequant pattern
            graph.erase_node(mul_node)
            graph.erase_node(sub_node)
            graph.erase_node(to_fp32_node)
            # Erase the dequant per channel pattern
            if clone_node is not None:
                graph.erase_node(clone_node)
            graph.erase_node(dequant_per_channel)
            counters["inductor"]["qconv2d_weight_prepack_matcher_count"] += 1
            counters["inductor"]["qconv2d_weight_prepack_matcher_nodes"] += len(
                match.nodes
            )


def _generate_dequant_convolution_node_pattern(_dequant_per_channel_pattern):
    dequant_convolution_node_pattern = CallFunction(
        aten.convolution.default,
        dequantize_per_tensor_activation_pattern,
        _dequant_per_channel_pattern,
        KeywordArg("b"),
        KeywordArg("stride"),
        KeywordArg("padding"),
        KeywordArg("dilation"),
        KeywordArg("is_transposed"),
        KeywordArg("out_padding"),
        KeywordArg("groups"),
    )
    return dequant_convolution_node_pattern


def _generate_qconv_weight_prepack_patterns():
    return (
        _generate_dequant_convolution_node_pattern(
            dequantize_per_channel_weight_pattern
        ),
        # There is another pattern due to the pass of convert_conv_weights_to_channels_last
        # https://github.com/pytorch/pytorch/blob/07107919297db3f8ab37f11c12666b6d6d5f692e/torch/_inductor/freezing.py#L338-L362.
        # Depend on some heuristics, it may or may not insert to(channel_last) node
        # between convolution and dequant_per_channel node
        _generate_dequant_convolution_node_pattern(
            dequantize_per_channel_clone_weight_pattern
        ),
    )


def _is_valid_dequant_linear_pattern(match):
    # Check dequant pattern has only 1 user.
    linear_node = match.output_node()
    assert linear_node.target in (aten.addmm.default, aten.mm.default)
    input_index = 0 if linear_node.target is aten.mm.default else 1
    mul_node = linear_node.args[input_index]
    sub_node = mul_node.args[0]
    to_fp32_node = sub_node.args[0]

    assert to_fp32_node.target is prims.convert_element_type.default
    assert sub_node.target is aten.sub.Tensor
    assert mul_node.target is aten.mul.Tensor
    if (
        len(list(to_fp32_node.users)) != 1
        or len(list(sub_node.users)) != 1
        or len(list(mul_node.users)) != 1
    ):
        # Ensure the dequant pattern only has 1 user
        # since we will delete the dequant pattern here
        return False
    return True


def _register_qlinear_weight_prepack_pass(pattern, pass_number):
    @register_freezing_graph_pattern(
        pattern,
        extra_check=_is_valid_dequant_linear_pattern,
        pass_number=pass_number,
    )
    def qlinear_weight_prepack(match: Match, *args, **kwargs):
        """
        Match the pattern:
        int8 activation
          |
        dequant_per_tensor
          |
        mm/addmm <- t <- dequant_per_channel <- int8_weight

        Insert weight prepack node and change the pattern to:
        int8 activation
          |
        onednn.qlinear_pointwise <- onednn.qlinear_prepack <- int8_weight
        """
        linear_node = match.output_node()
        assert linear_node.target in (aten.addmm.default, aten.mm.default)
        input_index = 0 if linear_node.target is aten.mm.default else 1
        weight_index = input_index + 1
        mul_node = linear_node.args[input_index]
        sub_node = mul_node.args[0]
        to_fp32_node = sub_node.args[0]
        t_node = linear_node.args[weight_index]
        dequant_per_channel = t_node.args[0]
        assert (
            dequant_per_channel.target
            is quantized_decomposed.dequantize_per_channel.default
        )

        # Activation QParams
        qx, x_zp, x_scale = (
            kwargs["x"],
            kwargs["x_zp"],
            kwargs["x_scale"],
        )

        # Weight QParams
        qw, w_scale, w_zp = (
            kwargs["q_weight"],
            kwargs["w_scale"],
            kwargs["w_zp"],
        )

        # Params
        bias = kwargs["b"] if "b" in kwargs else None

        x_shape = qx.meta.get("tensor_meta").shape
        if has_free_symbols(x_shape):
            # For dynamic shape case, we can't get activation shape ahead of runtime.
            x_shape = None
        graph = match.graph
        with graph.inserting_before(linear_node):
            # Insert weight prepack node and the qlinear node
            packed_weight_inputs = (
                qw,
                x_shape,
            )
            packed_weight_op = torch.ops.onednn.qlinear_prepack
            prepack_weight_node = graph.call_function(
                packed_weight_op, args=packed_weight_inputs
            )

            new_args: Tuple[Any, ...] = (
                qx,
                x_scale,
                x_zp,
                prepack_weight_node,
                w_scale,
                w_zp,
                bias,
                1.0,  # output_scale
                0,  # output_zero_point
                torch.float32,  # output_dtype
                "none",  # post op name
                [],  # post op args
                "",  # post op algorithm
            )
            new_linear_node = graph.call_function(
                torch.ops.onednn.qlinear_pointwise.default, args=new_args
            )
            linear_node.replace_all_uses_with(new_linear_node)
            new_linear_node.meta.update(linear_node.meta)

            # Erase the original linear node
            graph.erase_node(linear_node)
            # Erase the dequant pattern
            graph.erase_node(mul_node)
            graph.erase_node(sub_node)
            graph.erase_node(to_fp32_node)
            # Erase the dequant per channel pattern
            graph.erase_node(t_node)
            graph.erase_node(dequant_per_channel)
            counters["inductor"]["qlinear_weight_prepack_matcher_count"] += 1
            counters["inductor"]["qlinear_weight_prepack_matcher_nodes"] += len(
                match.nodes
            )


def _generate_dequant_linear_node_pattern(_dequant_per_channel_pattern):
    t_pattern = CallFunction(
        aten.permute.default,
        _dequant_per_channel_pattern,
        KeywordArg("permute_axes"),
    )
    dequant_linear_bias_pattern = CallFunction(
        aten.addmm.default,
        KeywordArg("b"),
        dequantize_per_tensor_activation_pattern,
        t_pattern,
    )
    dequant_linear_no_bias_pattern = CallFunction(
        aten.mm.default,
        dequantize_per_tensor_activation_pattern,
        t_pattern,
    )
    return dequant_linear_bias_pattern, dequant_linear_no_bias_pattern


def _generate_qlinear_weight_prepack_patterns():
    return _generate_dequant_linear_node_pattern(dequantize_per_channel_weight_pattern)


@functools.lru_cache(None)
def _register_quantization_weight_pack_pass():
    # Step 1: Dequant promotion
    _register_dequant_promotion_pass(
        dequantize_per_tensor_activation_pattern, pass_number=0
    )  # pass_number=0 to run before weight prepack

    # Step 2: QConv weight prepack
    weight_prepack_patterns = _generate_qconv_weight_prepack_patterns()
    for weight_prepack_pattern in weight_prepack_patterns:
        # Register to pass_number 1, so we can do dequant promotion in pass_number 0.
        _register_qconv_weight_prepack_pass(weight_prepack_pattern, pass_number=1)

    # Step 3: QLinear weight prepack
    weight_prepack_patterns = _generate_qlinear_weight_prepack_patterns()
    for weight_prepack_pattern in weight_prepack_patterns:
        # Register to pass_number 1, so we can do dequant promotion in pass_number 0.
        _register_qlinear_weight_prepack_pass(weight_prepack_pattern, pass_number=1)<|MERGE_RESOLUTION|>--- conflicted
+++ resolved
@@ -5,12 +5,8 @@
 from typing import Any, Tuple
 
 import torch
-<<<<<<< HEAD
+from torch._dynamo.utils import counters
 from torch.fx.experimental.symbolic_shapes import has_free_symbols
-=======
-from torch._dynamo.utils import counters
-from torch.fx.experimental.symbolic_shapes import free_symbols
->>>>>>> 1b96181c
 from ..lowering import lowerings as L, require_channels_last
 from ..pattern_matcher import Arg, CallFunction, filter_nodes, KeywordArg, ListOf, Match
 from ..utils import pad_listlike
