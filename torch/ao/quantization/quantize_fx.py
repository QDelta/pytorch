--- conflicted
+++ resolved
@@ -120,11 +120,7 @@
     if isinstance(prepare_custom_config, Dict):
         warnings.warn(
             "Passing a prepare_custom_config_dict to prepare is deprecated and will not be supported "
-<<<<<<< HEAD
-            "in a future version. Please pass in a PrepareCustomConfig instead.", stacklevel=2)
-=======
             "in a future version. Please pass in a PrepareCustomConfig instead.", stacklevel=TO_BE_DETERMINED)
->>>>>>> fff02e67
         prepare_custom_config = PrepareCustomConfig.from_dict(prepare_custom_config)
 
     # swap FloatFunctional with FXFloatFunctional
@@ -229,11 +225,7 @@
     if isinstance(fuse_custom_config, Dict):
         warnings.warn(
             "Passing a fuse_custom_config_dict to fuse is deprecated and will not be supported "
-<<<<<<< HEAD
-            "in a future version. Please pass in a FuseCustomConfig instead.", stacklevel=2)
-=======
             "in a future version. Please pass in a FuseCustomConfig instead.", stacklevel=TO_BE_DETERMINED)
->>>>>>> fff02e67
         fuse_custom_config = FuseCustomConfig.from_dict(fuse_custom_config)
 
     torch._C._log_api_usage_once("quantization_api.quantize_fx.fuse_fx")
@@ -522,11 +514,7 @@
     if isinstance(convert_custom_config, Dict):
         warnings.warn(
             "Passing a convert_custom_config_dict to convert is deprecated and will not be supported "
-<<<<<<< HEAD
-            "in a future version. Please pass in a ConvertCustomConfig instead.", stacklevel=2)
-=======
             "in a future version. Please pass in a ConvertCustomConfig instead.", stacklevel=TO_BE_DETERMINED)
->>>>>>> fff02e67
         convert_custom_config = ConvertCustomConfig.from_dict(convert_custom_config)
 
     _check_is_graph_module(graph_module)
