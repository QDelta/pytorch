--- conflicted
+++ resolved
@@ -339,11 +339,7 @@
     if warmup == 0:
         warn(
             "Profiler won't be using warmup, this can skew profiler results",
-<<<<<<< HEAD
-            stacklevel=2,
-=======
             stacklevel=TO_BE_DETERMINED,
->>>>>>> fff02e67
         )
     return schedule_fn
 
@@ -516,11 +512,7 @@
         activities_set = set(activities) if activities else supported_activities()
         if use_cuda is not None:
             warn(
-<<<<<<< HEAD
-                "use_cuda is deprecated, use activities argument instead", stacklevel=2
-=======
                 "use_cuda is deprecated, use activities argument instead", stacklevel=TO_BE_DETERMINED
->>>>>>> fff02e67
             )
             if use_cuda:
                 activities_set.add(ProfilerActivity.CUDA)
