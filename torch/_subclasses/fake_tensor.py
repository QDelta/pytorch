import contextlib
import functools
import itertools
import sys
import weakref
from dataclasses import dataclass
from functools import partial
from typing import Any, Callable, Dict, List, Optional, Tuple, Type, TypeVar, Union

import torch
from torch._ops import OpOverload
from torch._subclasses.meta_utils import MetaConverter, WeakTensorRefKey
from torch.fx.operator_schemas import normalize_function
from torch.multiprocessing.reductions import StorageWeakRef
from torch.overrides import TorchFunctionMode
from torch.utils._mode_utils import no_dispatch
from torch.utils._python_dispatch import TorchDispatchMode

from torch.utils._pytree import PyTree, tree_flatten, tree_map

pytree = torch.utils._pytree
T = TypeVar("T")
TensorWeakRef = Any

aten = torch.ops.aten

CONSTANT_NUMEL_LIMIT = 1


@dataclass
class UnsupportedFakeTensorException(RuntimeError):
    reason: str


@dataclass
class DynamicOutputShapeException(RuntimeError):
    func: OpOverload


@dataclass
class DataDependentOutputException(RuntimeError):
    func: OpOverload


_device_not_kwarg_ops = (
    aten._resize_output_.default,
    aten._nested_tensor_from_tensor_list.default,
    aten._nested_tensor_from_tensor_list.out,
    aten.pin_memory.default,
    aten.is_pinned.default,
    aten.to.device,
    aten.to.prim_Device,
    aten._pin_memory.default,
    aten._pin_memory.out,
    aten._resize_output.default,
    aten._resize_output.out,
)

# this op is never actually used
_non_kwarg_device_constructors = (aten._list_to_tensor,)


def contains_tensor_types(type):
    tensor_type = torch._C.TensorType.get()
    return type.isSubtypeOf(tensor_type) or any(
        contains_tensor_types(e) for e in type.containedTypes()
    )


_like_tensor_constructors = (
    aten.empty_like.default,
    aten.empty_like.out,
    aten.full_like.default,
    aten.full_like.out,
    aten.ones_like.default,
    aten.ones_like.out,
    aten.rand_like.default,
    aten.rand_like.out,
    aten.randn_like.default,
    aten.randn_like.out,
    aten.randint_like.default,
    aten.randint_like.out,
    aten.randint_like.low_dtype,
    aten.randint_like.low_dtype_out,
    aten.zeros_like.default,
    aten.zeros_like.out,
    aten.new_empty.default,
    aten.new_empty.out,
    aten.new_empty_strided.default,
    aten.new_empty_strided.out,
    aten.new_full.default,
    aten.new_full.out,
    aten.new_zeros.default,
    aten.new_zeros.out,
    aten.new_ones.default,
    aten.new_ones.out,
)


@functools.lru_cache(None)
def _is_tensor_constructor(func: OpOverload):
    assert isinstance(func, OpOverload)
    schema = func._schema
    if any(contains_tensor_types(arg.type) for arg in schema.arguments):
        return False
    # TODO: no real reason to restrict multiple outputs
    return (
        len(schema.returns) == 1 and schema.returns[0].type is torch._C.TensorType.get()
    )


@functools.lru_cache(None)
def get_schema_info(func):
    return torch._C._SchemaInfo(func._schema)  # type: ignore[attr-defined]


# many of the decompositions registered to torch/_prims do not at the moment model
# aliasing or strides, so as an incremental step, just enable the decompositions in
# torch/_decomp/decompositions.py.
# decomps are used for aot autograd tracing so we would like to unify on their
# implementation and add additional testing to them
@functools.lru_cache(None)
def torch_decomp_decompositions(func):
    from torch._decomp import decomposition_table

    decompositions = torch._decomp.decompositions
    decomp_attrs = [getattr(decompositions, attr) for attr in dir(decompositions)]
    return decomposition_table[func] in decomp_attrs


def tree_flatten_only(ty: Type[T], pytree: PyTree):
    flat_vals, _ = tree_flatten(pytree)
    return [elem for elem in flat_vals if isinstance(elem, ty)]


# Similar to `MetaConverter`, this is a class for converting
# multiple tensors into fake tensors which share the same view/storage
# structure. Like `MetaConverter`, it uses `WeakTensorRefKey` to
# hold a weak reference for all memoized tensors.
class FakeTensorConverter(object):
    @property
    def tensor_memo(self):
        return self.meta_converter.tensor_memo

    meta_converter: MetaConverter
    constant_storage_mapping: Dict[StorageWeakRef, List[TensorWeakRef]]

    def __init__(self):
        self.meta_converter = MetaConverter()

        # map from to storage to corresponding constant tensors
        self.constant_storage_mapping = {}

    def add_constant_storage_mapping(self, fake_tensor):
        # when you have a constant, aliased tensor:
        # const_tensor.add_(torch.rand([1]))
        # all aliases of it must become no longer const
        assert isinstance(fake_tensor, FakeTensor) and fake_tensor.constant is not None
        weak_st = StorageWeakRef(fake_tensor.constant.storage())

        # we need a map from a weak storage to all of its corresponding
        # constant tensors. python doesn't have the weak value equivalent
        # of defaultdict(list), so we are using a WeakValueDictionary as one
        if weak_st not in self.constant_storage_mapping:
            self.constant_storage_mapping[weak_st] = []
        self.constant_storage_mapping[weak_st].append(weakref.ref(fake_tensor))

    def invalidate_constant_aliases(self, tensor):
        assert not isinstance(tensor, FakeTensor)

        weak_st = StorageWeakRef(tensor.storage())
        if weak_st not in self.constant_storage_mapping:
            return

        for weak_tensor_ref in self.constant_storage_mapping[weak_st]:
            ten = weak_tensor_ref()
            if ten is not None:
                ten._fix_weakref()
                ten.constant = None

        del self.constant_storage_mapping[weak_st]

    def _get_memo(self, t):
        if WeakTensorRefKey(t) in self.tensor_memo:
            out = self.tensor_memo[WeakTensorRefKey(t)]
            out._fix_weakref()
            return out
        return None

    def set_tensor_memo(self, t, v):
        th = WeakTensorRefKey(t)

        # hold a weak ref to self, otherwise it will be kept alive
        # by the del_ten closure
        self_weak_ref = weakref.ref(self)

        def del_ten():
            self_ref = self_weak_ref()
            if self_ref is None:
                return
            # on shutdown, th may not be in memo
            self_ref.tensor_memo.pop(th, None)

        weakref.finalize(t, del_ten)
        self.tensor_memo[th] = v

    def from_real_tensor(self, fake_mode, t, make_constant=False, shape_env=None):
        maybe_memo = self._get_memo(t)
        if maybe_memo is not None:
            return maybe_memo
        existing_device = t.device
        # not yet supported in metatensors
        if t.is_quantized:
            raise UnsupportedFakeTensorException("quantized nyi in meta tensors")
        if type(t) is torch.nn.Parameter:
            assert not make_constant

        def mk_fake_tensor(make_meta_t):
            # NB: don't use in_kernel_invocation_manager. to
            # ensure FakeTensor can internally do constant computation
            # as necessary.  Invocation manager is "more correct" as
            # it works for more operators in make_meta_t, but
            # invariant is that make_meta_t only calls factories
            # for which it is not strictly necessary to use the
            # invocation manager (I think!)
            with no_dispatch():
                return FakeTensor(
                    fake_mode,
                    make_meta_t(),
                    existing_device,
                    constant=t if make_constant else None,
                )

        out = self.meta_converter(t, shape_env=shape_env, callback=mk_fake_tensor)
        if out is NotImplemented:
            raise UnsupportedFakeTensorException("meta converter nyi")
        if make_constant:
            self.add_constant_storage_mapping(out)
        # NB: meta_converter set the memo
        return out

    # If you specify the device, it MUST be a meta tensor.
    def from_meta_and_device(self, fake_mode, t, device):
        assert (
            t.device.type == "meta"
        ), f"tensor's device must be `meta`, got {t.device.type} instead"
        maybe_memo = self._get_memo(t)
        if maybe_memo is not None:
            return maybe_memo
        out = FakeTensor(fake_mode, t, device)
        self.set_tensor_memo(t, out)
        return out

    # You can have a real tensor that you need to convert into a fake tensor.
    # If you have a meta tensor already, call from_meta_and_device.
    #
    # You're allowed to pass a meta tensor to be turned into a fake
    # tensor; although an odd thing to do, this can occur if you're doing
    # cross ref testing and the inner test is already operating on meta tensors.
    # You must have created the FakeTensorMode with allow_meta == True
    def __call__(self, fake_mode, t, *, make_constant=False, shape_env=None):
        return self.from_real_tensor(fake_mode, t, make_constant, shape_env=shape_env)


op_implementations = []


def register_op_impl(run_impl_check: Union[Callable[[OpOverload], bool], OpOverload]):
    def impl_decorator(op_impl):
        global op_implementations
        if isinstance(run_impl_check, OpOverload):
            op_implementations.append((lambda func: func == run_impl_check, op_impl))
        else:
            op_implementations.append((run_impl_check, op_impl))

        return op_impl

    return impl_decorator


@register_op_impl(
    lambda func: (_is_tensor_constructor(func) or func in _like_tensor_constructors)
)
def constructors(fake_mode, func, *args, **kwargs):
    assert func not in _non_kwarg_device_constructors
    _, new_kwargs = normalize_function(
        func, args=args, kwargs=kwargs, normalize_to_only_use_kwargs=True
    )
    if func in _like_tensor_constructors:
        default_device = new_kwargs["input"].device
        # TODO: file issue
        args = (new_kwargs.pop("input"),)
    else:
        # cpu is default device if none is specified
        default_device = torch.device("cpu")
        args = ()
    out_device = new_kwargs.pop("device", None)
    out_device = out_device if out_device is not None else default_device
    new_kwargs["device"] = torch.device("meta")
    # Not in_kernel_invocation_manager as no fake tensor inputs
    with no_dispatch():
        r = func(*args, **new_kwargs)
    return FakeTensor(fake_mode, r, out_device)


@register_op_impl(lambda func: func in (aten.to.prim_Device, aten.to.device))
def non_kwarg_to(fake_mode, func, *args, **kwargs):
    _, new_kwargs = normalize_function(
        func, args, kwargs, normalize_to_only_use_kwargs=True
    )
    input_device = new_kwargs["device"]
    out_device = input_device if input_device else new_kwargs["input"].device
    new_kwargs["device"] = torch.device("meta")
    inp = new_kwargs.pop("input")
    with in_kernel_invocation_manager(fake_mode):
        r = func(inp, **new_kwargs)
    # TODO: I think this does the wrong thing if r is inp
    return fake_mode.fake_tensor_converter.from_meta_and_device(
        fake_mode, r, out_device
    )


# Dont default to default device handling,
# since the device of `the_template` is ignored
@register_op_impl(aten.resize_as_.default)
def resize_as_(fake_mode, func, *args, **kwargs):
    with in_kernel_invocation_manager(fake_mode):
        return func(*args, **kwargs)


@register_op_impl(aten._sparse_coo_tensor_with_dims_and_tensors.default)
def _sparse_coo_tensor_with_dims_and_tensors(fake_mode, func, *args, **kwargs):
    # TODO: remove me
    return constructors(fake_mode, func, *args, **kwargs)


# _to_copy fails when run with FakeTensors to cuda device
# TODO: debug
@register_op_impl(aten._to_copy.default)
def to_copy(fake_mode, func, *args, **kwargs):
    _, new_kwargs = normalize_function(
        func, args=args, kwargs=kwargs, normalize_to_only_use_kwargs=True
    )

    input_device = new_kwargs.pop("device", None)
    out_device = input_device if input_device else new_kwargs["input"].device
    with in_kernel_invocation_manager(fake_mode):
        input = new_kwargs.pop("input").to("meta")
        return FakeTensor(fake_mode, aten._to_copy(input, **new_kwargs), out_device)


# index.Tensor data-dependent in only some conditions
@register_op_impl(
    lambda func: torch.Tag.dynamic_output_shape in func.tags  # type: ignore[attr-defined]
    and func != aten.index.Tensor
)
def dyn_shape(fake_mode, func, *args, **kwargs):
    raise DynamicOutputShapeException(func)


@register_op_impl(
    lambda func: torch.Tag.data_dependent_output in func.tags  # type: ignore[attr-defined]
)
def data_dep(fake_mode, func, *args, **kwargs):
    if fake_mode.throw_on_data_dependent_ops:
        raise DataDependentOutputException(func)
    return NotImplemented


# Bool Indices get Expanded as Masks
# See: IndexingUtils.h:expandTensors
def check_no_bool_index_tensors(func, self, indices):
    for index in indices:
        if index is not None and index.dtype in (torch.bool, torch.uint8):
            raise DynamicOutputShapeException(func)


def run_and_return_new_tensor_of_input_device(fake_mode, func, args, kwargs):
    _, new_kwargs = normalize_function(
        func, args=args, kwargs=kwargs, normalize_to_only_use_kwargs=True
    )

    out_device = new_kwargs["input"].device
    with in_kernel_invocation_manager(fake_mode):
        out = func(*args, **kwargs)

    return FakeTensor(fake_mode, out, out_device)


# Dont default to default device handling,
# Since op can take in non-zero sized cpu
# index tensors with cuda self
@register_op_impl(aten.index.Tensor)
def index_tensor(fake_mode, func, *args, **kwargs):
    # dynamic shape op if indices are bool/uint8
    check_no_bool_index_tensors(func, *args, **kwargs)

    return run_and_return_new_tensor_of_input_device(fake_mode, func, args, kwargs)


# takes in multiple-devices, dont default to default device handling
@register_op_impl(aten.index_put.default)
def index_put(fake_mode, func, *args, **kwargs):
    return run_and_return_new_tensor_of_input_device(fake_mode, func, args, kwargs)


# same with index_put, but return the input
@register_op_impl(aten.index_put_.default)
def index_put_(fake_mode, func, *args, **kwargs):
    with in_kernel_invocation_manager(fake_mode):
        out = func(*args, **kwargs)

    _, new_kwargs = normalize_function(
        func, args=args, kwargs=kwargs, normalize_to_only_use_kwargs=True
    )

    return new_kwargs["input"]


<<<<<<< HEAD
# Meta tensors give you the ability to run PyTorch code without having to
# actually do computation through tensors allocated on a `meta` device.
# Because the device is `meta`, meta tensors do not model device propagation.
# FakeTensor extends MetaTensors to also carry an additional `fake_device`
# which tracks devices that would have been used.
=======
@register_op_impl(lambda fn: fn in _device_not_kwarg_ops)
def nyi(fake_mode, func, *args, **kwargs):
    assert func not in _device_not_kwarg_ops, f"NYI: {func}"


@register_op_impl(
    lambda func: func in (aten.convolution.default, aten.convolution_backward.default)
)
def conv(fake_mode, func, *args, **kwargs):
    _, kwargs = normalize_function(
        func, args=args, kwargs=kwargs, normalize_to_only_use_kwargs=True
    )
    device = kwargs["input"].fake_device
    # need to re-enable mode so the tensors report fake device
    with fake_mode:
        # if the input is unsqueezed is done in Convolution.cpp we get segfault
        k = kwargs["weight"].ndim
        if k == 3 and not kwargs["input"].is_mkldnn and not kwargs["input"].is_xpu:
            mem_fmt = None
        else:
            if func is aten.convolution.default:
                conv_backend = torch._C._select_conv_backend(**kwargs)
            else:
                conv_backend = torch._C._select_conv_backend(
                    kwargs["input"],
                    kwargs["weight"],
                    bias=None,
                    stride=kwargs["stride"],
                    padding=kwargs["padding"],
                    dilation=kwargs["dilation"],
                    transposed=kwargs["transposed"],
                    output_padding=kwargs["output_padding"],
                    groups=kwargs["groups"],
                    bias_sizes=kwargs["bias_sizes"],
                )
            mem_fmt = torch._C._conv_determine_backend_memory_format(
                kwargs["input"], kwargs["weight"], conv_backend
            )

    def convert(t, mem_fmt):
        if t is None:
            return t
        if mem_fmt is not None:
            t = t.to(memory_format=mem_fmt)
        return FakeTensor(fake_mode, t, device)

    with in_kernel_invocation_manager(fake_mode):
        out = func(**kwargs)

        if func is aten.convolution.default:
            return convert(out, mem_fmt)
        else:
            return (
                convert(out[0], mem_fmt),
                convert(out[1], mem_fmt),
                convert(out[2], None),
            )
>>>>>>> 0efd4e92


@contextlib.contextmanager
def in_kernel_invocation_manager(fake_mode):
    # See: note [Fake Tensor Dispatch Keys]
    prev_in_kernel = fake_mode.in_kernel_invocation
    meta_in_tls = torch._C._meta_in_tls_dispatch_include()
    assert meta_in_tls == prev_in_kernel, f"{meta_in_tls}, {prev_in_kernel}"

    guard = torch._C._DisableTorchDispatch()  # type: ignore[attr-defined]
    fake_mode.in_kernel_invocation = True
    torch._C._set_meta_in_tls_dispatch_include(True)
    try:
        yield
    finally:
        fake_mode.in_kernel_invocation = prev_in_kernel
        torch._C._set_meta_in_tls_dispatch_include(prev_in_kernel)
        del guard


class FakeTensor(torch.Tensor):
    """
    Meta tensors give you the ability to run PyTorch code without having to
    actually do computation through tensors allocated on a `meta` device.
    Because the device is `meta`, meta tensors do not model device propagation.
    FakeTensor extends MetaTensors to also carry an additional `fake_device`
    which tracks devices that would have been used.
    """

    fake_device: torch.device
    fake_mode: "FakeTensorMode"
    constant: Optional[torch.Tensor]

    # Note: [Fake Tensor Dispatch Keys]
    # In order to model the behavior of device-specific autocast
    # and autograd logic, we update the dispatch keys of FakeTensors
    # to reflect their fake device. This includes the BackendComponent
    # (DispatchKey::Meta -> DispatchKey::CUDA), and also the BackendComponent
    # related Autocast and Autograd keys. __torch__dispatch__ sits below
    # Autocast and Autograd, and is only invoked when we are at the
    # kernel for the BackendComponent. Then, we add Meta to the
    # thread-local dispatch include set to hit the meta kernel
    # instead of the kernel of the BackendComponent for the fake device.
    # The `device_for_backend_keys` does that below

    @staticmethod
    def __new__(cls, fake_mode, elem, device, constant=None):
        return torch.Tensor._make_subclass(
            cls,
            elem,
            elem.requires_grad,
            dispatch_device=True,
            device_for_backend_keys=device,
        )

    def __init__(
        self,
        fake_mode,
        elem,
        device: Union[torch.device, str],
        constant: Optional[torch.Tensor] = None,
    ):
        assert elem.device.type == "meta", elem.device.type
        device = device if isinstance(device, torch.device) else torch.device(device)
        # NB: it is fine, if a little confusing, for device to be meta
        # (we are faking a meta tensor in that case).  However, it often
        # indicates some sort of confusion (e.g., you accidentally passed
        # in a meta tensor when you should have passed in the real tensor).
        # So by default we disallow meta, and if you are working in a situation
        # where it is helpful (e.g., crossref testing) you can turn it back
        # on
        if not fake_mode.allow_meta:
            assert device.type != "meta"
        # normalize cuda device.
        if device.type == "cuda" and device.index is None:
            device = torch.device(f"cuda:{torch.cuda.current_device()}")
        self.fake_device = device
        self.fake_mode = fake_mode
        self.constant = constant

    @staticmethod
    def from_tensor(t, fake_mode):
        return fake_mode.from_tensor(t)

    # TODO: resolve error in default __repr__
    def __repr__(self):
        with in_kernel_invocation_manager(self.fake_mode):
            self_repr = super().__repr__()
        return f"FakeTensor({self_repr}, {self.fake_device})"

    @classmethod
    def __torch_dispatch__(cls, func, types, args=(), kwargs=None):
        # need to handle here to avoid infinite recursion
        # see [in_kernel_invocation]
        if func == torch.ops.prim.device.default:
            assert len(args) == 1 and isinstance(args[0], FakeTensor)
            if args[0].fake_mode.in_kernel_invocation:
                return torch.device("meta")
            else:
                return args[0].fake_device

        # Because fake mode can return NotImplemented (if it sees a subclass
        # it doesn't know how to deal with), this test here is important
        # because the next dispatch after a fake mode will attempt to use
        # subclasses of tensors to dispatch, and any FakeTensor arguments
        # will be considered eligible.
        if any(not issubclass(t, FakeTensor) and t is not torch.Tensor for t in types):
            return NotImplemented

        fake_mode = None
        for arg in itertools.chain(tree_flatten(args)[0], tree_flatten(kwargs)[0]):
            if isinstance(arg, FakeTensor):
                if fake_mode is None:
                    fake_mode = arg.fake_mode
                else:
                    assert fake_mode is arg.fake_mode, "Mixing modes NYI"

        assert fake_mode is not None
        with fake_mode:  # type: ignore[attr-defined]
            return func(*args, **kwargs)

    @staticmethod
    def _find_common_device(func, args, kwargs) -> Tuple[torch.device, bool]:
        # Returns: (common_device, has_scalar_only_inputs)

        # cpu - zero-dim tensors can be called in cuda kernels,
        # so overwrite the common_device if it the only existing
        # device comes from a cpu zero-dim tensor
        common_device = None
        has_scalar_only_inputs = False
        is_cpu_zero_dim = None

        def cpu_zero_dim(t):
            return t.device.type == "cpu" and t.dim() == 0

        def merge_devices(t):
            nonlocal common_device
            nonlocal is_cpu_zero_dim
            if not isinstance(t, FakeTensor):
                return

            if common_device is None:
                common_device = t.device
                is_cpu_zero_dim = cpu_zero_dim(t)
                return

            t_is_cpu_zero_dim = cpu_zero_dim(t)
            if t.device == common_device:
                if is_cpu_zero_dim:
                    is_cpu_zero_dim = t_is_cpu_zero_dim
                return

            # mismatching devices !
            # if current tensor is cpu 0 dim, defer to existing device
            if t_is_cpu_zero_dim:
                return

            # current device is from cpu 0 dim tensor, overwrite
            if is_cpu_zero_dim:
                common_device = t.device
                is_cpu_zero_dim = t_is_cpu_zero_dim
                return

            # mismatching devices of non-zero dim tensors, throw
            # This might be valid behavior and need to be explicitly modeled, e.g. reshape_as
            raise RuntimeError(
                f"Unhandled FakeTensor Device Propagation for {func}, found two different devices {common_device}, {t.device}"
            )

        tree_map(merge_devices, args)
        tree_map(merge_devices, kwargs)

        # some functions that allow Python numbers to bind to Tensors
        # if we have failed to find a device, and we're running one of these operators,
        # we must have scalar only inputs
        if (
            torch._C._should_allow_numbers_as_tensors(
                func.name().split("::")[-1].split(".")[0]
            )
            and common_device is None
        ):
            # ops with scalar only inputs always have result on cpu
            has_scalar_only_inputs = True
            common_device = torch.device("cpu")

        assert common_device is not None, f"Could not find common device for {func}"

        return common_device, has_scalar_only_inputs

    __torch_function__ = torch._C._disabled_torch_function_impl


# We keep one instantiation of `fake_tensor_converter` active
# for the duration of `with FakeTensorMode()`.
# This allows accurate storage aliasing across invocation of
# different operators. While this will keep all freshly allocated
# tensors alive during `FakeTensorMode`, there will no be no
# new allocations of Tensors which have non-meta storage so
# memory should not significantly incraese.


class FakeTensorMode(TorchDispatchMode):
    def __init__(
        self,
        *,
        allow_fallback_kernels=True,
        allow_meta=False,
        throw_on_data_dependent_ops=True,
        shape_env=None,
    ):
        self.allow_fallback_kernels = allow_fallback_kernels
        self.fake_tensor_converter = FakeTensorConverter()
        self.allow_meta = allow_meta

        # TODO: delete arg and default to true. waiting on dynamo perf regression testing
        self.throw_on_data_dependent_ops = throw_on_data_dependent_ops

        # [in_kernel_invocation]
        # when FakeTensor is invoked in user code, .device should return
        # the fake_device of the tensor so that code such as as `if x.is_cuda`
        # or torch.zeros([10, 10], device=x.device) continues to execute as if
        # the FakeTensor were real. However, within kernel execution, we return
        # the `Meta` device because all computation within the kernels should
        # behave as if the Tensors are on meta devices. Kernels should allocate
        # new tensors on meta devices, and checks like `is_meta` should return true.
        # within python refs, we always return the real device by defining
        # the device property
        self.in_kernel_invocation = False

        self.shape_env = shape_env

    def __torch_dispatch__(self, func, types, args=(), kwargs=None):
        kwargs = kwargs if kwargs else {}

        if func == torch.ops.prim.device.default:
            assert len(args) == 1 and isinstance(args[0], FakeTensor)
            if args[0].fake_mode.in_kernel_invocation:
                return torch.device("meta")
            else:
                return args[0].fake_device

<<<<<<< HEAD
        flat_arg_tensors = tree_flatten_only(FakeTensor, (args, kwargs))
        flat_symints = tree_flatten_only(torch.SymIntNode, (args, kwargs))
        has_symbolic_sizes = (
            any([i.has_sym_ints for i in flat_arg_tensors]) or len(flat_symints) > 0
=======
        # Some attribute queries that can be serviced directly
        # See Note [is_coalesced is dispatched]
        if func in {
            torch.ops.aten.is_coalesced.default,
            torch.ops.aten.dense_dim.default,
            torch.ops.aten.sparse_dim.default,
        }:
            # NB: no_dispatch is ok here too, this func is very simple
            with in_kernel_invocation_manager(self):
                return func(*args, **kwargs)

        flat_arg_fake_tensors = tree_flatten_only(FakeTensor, (args, kwargs))
        flat_symints = tree_flatten_only(torch.SymInt, (args, kwargs))
        has_symbolic_sizes = (
            any([i._has_symbolic_sizes_strides for i in flat_arg_fake_tensors])
            or len(flat_symints) > 0
>>>>>>> 0efd4e92
        )

        converter = self.fake_tensor_converter

        # If this is a lift, the input tensor is guaranteed to be a
        # constant, so we keep a copy of the original argument along so
        # we can query it if we're asked to item() it at some later point
        if func in (torch.ops.aten.lift_fresh.default, aten.lift_fresh_copy.default):
            out = func(*args, **kwargs)
            if self.may_turn_const(out):
                # NB: not in_kernel_invocation_manager because we're doing real
                # compute here
                with no_dispatch():
<<<<<<< HEAD
                    return converter(self, out.clone(), make_constant=True)
=======
                    out = out.clone()
                return converter(self, out, make_constant=True)

        flat_arg_tensors = tree_flatten_only(torch.Tensor, (args, kwargs))
        # See [subclass inputs] below
        # NB: If you're seeing a mysterious infinite loop involving fake
        # tensor, it might be related to this line.  Though I'm not sure
        # how you'll know to read this comment, as this line won't show up
        # in the stack trace.
        if self.check_for_subclass(flat_arg_tensors):
            return NotImplemented

        # if we are in the dispatch mode, we will enter this function even if the inputs
        # are not FakeTensors. For now, throw if any non-Fake Tensor inputs
        # and just support constructors.

        # this is generated from torch.tensor(), which does not use the
        # dispatcher, to allow wrapper subclasses to wrap the new tensor
        if func in self.lift_fns:
            assert (
                len(kwargs) == 0 and len(args) == 1 and type(args[0]) is torch.Tensor
            ), f"{args} {kwargs}"
            return converter(self, args[0])

        if self.check_for_non_fake(flat_arg_tensors):
            raise Exception(
                "Invoking operators with non-Fake Tensor inputs in FakeTensorMode is not yet supported. "
                f"Please convert all Tensors to FakeTensors first. Found in {func}(*{args}, **{kwargs})"
            )
>>>>>>> 0efd4e92

        # The current constant handling only support tracing systems
        # (aot autograd, torchdynamo) where each operation is run consecutively.
        # Because each operation is run in order, we can trace out and support
        # sequences like: x = torch.tensor(0.); y = x.add_(1)
        # Whenver a constant is written to but with inputs that cannot be evaluated
        # statically, such as random_(), we invalidate all constants that alias the input
        # We will rely on functionalization for use of fake tensors constants as persistent
        # objects on an FX Graph.

        # We dispatch size/stride/numel on the FakeTensor not its constant, so bail on inplace_view
        all_constant = all(e.constant is not None for e in flat_arg_tensors)
        if (
            torch.Tag.nondeterministic_seeded not in func.tags  # type: ignore[attr-defined]
            and torch.Tag.inplace_view not in func.tags  # type: ignore[attr-defined]
            and all_constant
            and len(flat_arg_tensors) != 0
            and not has_symbolic_sizes
        ):
            const_args, const_kwargs = pytree.tree_map_only(
                FakeTensor, lambda t: t.constant, (args, kwargs)
            )

            # NB: not in_kernel_invocation_manager(self) as we want to do REAL
            # compute
            with no_dispatch():
                out = func(*const_args, **const_kwargs)

            all_constant = pytree.tree_all_only(
                torch.Tensor, lambda t: self.may_turn_const(t), out
            )

            if all_constant:
                return pytree.tree_map_only(
                    torch.Tensor,
                    lambda t: converter(self, t, make_constant=True),
                    out,
                )

            # we weren't able to turn outputs to constants,
            # so invalidate all constants that might be aliases of the outputs
            for ten in tree_flatten_only(torch.Tensor, out):
                converter.invalidate_constant_aliases(ten)

        # we are falling through to running non constant tensors, any input constant that
        # is written to must be invalidated
        self.invalidate_written_to_constants(func, flat_arg_tensors, args, kwargs)

<<<<<<< HEAD
        functions_with_cpp_meta_impl_that_support_symint = [
            aten.empty_strided.default,
            aten.as_strided.default,
            aten.zeros.default,
            aten.detach.default,
        ]
=======
        from torch._decomp import decomposition_table

        with self:
            # Decomposes CompositeImplicitAutograd ops
            r = func.decompose(*args, **kwargs)
            if r is not NotImplemented:
                return r

>>>>>>> 0efd4e92
        # IDK: feels bad man, sym_numel on as_strided infinite loops otherwise
        if (
            has_symbolic_sizes
            and func not in functions_with_cpp_meta_impl_that_support_symint
        ):
            from torch._decomp import meta_table as meta_table

            if func == aten.size.default:
                sys.stderr.write(
                    "Trying to call aten.size on a tensor with symbolic shapes. "
                    "It's likely that this is from calling tensor.shape in C++"
                )
                # We do this to allow for better error localization with `TORCH_SHOW_CPP_STACKTRACES=1`
                return None

            with self:
                if func in meta_table:
                    r = meta_table[func](*args, **kwargs)
                    return r
                if func in decomposition_table:
                    return decomposition_table[func](*args, **kwargs)

        if (
            func in decomposition_table
            and torch_decomp_decompositions(func)
            and all(not e.is_sparse for e in flat_arg_fake_tensors)
        ):
            with self:
                return decomposition_table[func](*args, **kwargs)

        # prims already wrap FakeTensor inputs to FakeTensor outputs
        # and do device logic, we dont need do anything but run them
        # and ensure that Meta kernels are dispatched to (see)
        # Fake Tensor Dispatch Keys
        # TODO - we should be use the prim aten impl
        if (
            "prims::" in func._schema.name
            and len(flat_arg_tensors) != 0
            and hasattr(func, "prim_meta_impl")
        ):
            with self:
                return func.prim_meta_impl(*args, **kwargs)

        if has_symbolic_sizes:
            if func not in functions_with_cpp_meta_impl_that_support_symint:
                raise RuntimeError(
                    f"{func} - couldn't find symbolic meta function/decomposition"
                )

<<<<<<< HEAD
        with no_dispatch():
            # if we are in the dispatch mode, we will enter this function even if the inputs
            # are not FakeTensors. For now, throw if any non-Fake Tensor inputs
            # and just support constructors. TODO: extend more broadly
            conversion_made = False
            subclass_seen = False

            def check_non_fake_tensor(x):
                nonlocal conversion_made, subclass_seen
                conversion_made = conversion_made or (
                    isinstance(x, torch.Tensor) and not isinstance(x, FakeTensor)
                )
                subclass_seen = subclass_seen or (
                    isinstance(x, torch.Tensor)
                    and not isinstance(x, FakeTensor)
                    and type(x) is not torch.Tensor
                    and type(x) is not torch.nn.Parameter
                )

            tree_map(check_non_fake_tensor, args)
            tree_map(check_non_fake_tensor, kwargs)

            # Suppose we enable fake tensor mode.  This means that fake tensor
            # mode will run first.  But what if we do an operation that
            # involves a tensor subclass that will desugar into normal tensor
            # operations?  Without this line, fake tensor mode will run first,
            # decide that a conversion was made (since there was a non fake
            # tensor argument), and report an error that converting non
            # fake tensor is not supported.  What we actually wanted to happen
            # was to give the subclass a chance to figure out what it wants to
            # before erroring out.  Returning NotImplemented here allows this.
            #
            # NB: If you're seeing a mysterious infinite loop involving fake
            # tensor, it might be related to this line.  Though I'm not sure
            # how you'll know to read this comment, as this line won't show up
            # in the stack trace.
            if subclass_seen:
                return NotImplemented

            # this is generated from torch.tensor(), which does not use the
            # dispatcher, to allow wrapper subclasses to wrap the new tensor
            # we need to handle before error checking
            if func in [
                aten.lift_fresh.default,
                aten.lift_fresh_copy.default,
            ]:
                assert (
                    len(kwargs) == 0
                    and len(args) == 1
                    and type(args[0]) is torch.Tensor
                ), f"{args} {kwargs}"
                with no_dispatch():
                    return converter(self, args[0])

            if conversion_made:
                raise Exception(
                    "Invoking operators with non-Fake Tensor inputs in FakeTensorMode is not yet supported. "
                    f"Please convert all Tensors to FakeTensors first. Found in {func}(*{args}, **{kwargs})"
                )

            for run_impl_check, op_impl in op_implementations:
                if run_impl_check(func):
                    op_impl_out = op_impl(self, func, *args, **kwargs)
                    if op_impl_out != NotImplemented:
                        return op_impl_out

            try:
                with in_kernel_invocation_manager(self):
                    r = func(*args, **kwargs)
            except NotImplementedError as not_implemented_error:
                if not self.allow_fallback_kernels:
                    raise not_implemented_error
                return run_fallback_kernel(
                    self, func, args, kwargs, not_implemented_error
                )

            # TODO: handle non-kwarg devices
            assert func not in _device_not_kwarg_ops, f"NYI: {func}"
=======
        # special handling for funcs registered through `register_op_impl`,
        # e.g., manipulating args on constructor calls to construct meta tensors
        # and then afterwards wrapping them to a FakeTensor
        for run_impl_check, op_impl in op_implementations:
            if run_impl_check(func):
                op_impl_out = op_impl(self, func, *args, **kwargs)
                if op_impl_out != NotImplemented:
                    return op_impl_out

        # run kernel registered to meta for func, which include
        # python meta registrations, prims, decomps, and c++ meta fns (structured kernels)
        try:
            with in_kernel_invocation_manager(self):
                r = func(*args, **kwargs)
        except NotImplementedError as not_implemented_error:
            # no meta kernel registered, fallback to kernel for the device
            if not self.allow_fallback_kernels:
                raise not_implemented_error
            return run_fallback_kernel(self, func, args, kwargs, not_implemented_error)

        return self.wrap_meta_outputs_with_default_device_logic(r, func, args, kwargs)

    # [subclass inputs]
    # Suppose we enable fake tensor mode.  This means that fake tensor
    # mode will run first.  But what if we do an operation that
    # involves a tensor subclass that will desugar into normal tensor
    # operations?  Without returning NotImplemented, fake tensor mode will run first,
    # decide that a conversion was made (since there was a non fake
    # tensor argument), and report an error that converting non
    # fake tensor is not supported.  What we actually wanted to happen
    # was to give the subclass a chance to figure out what it wants to
    # before erroring out. Returning NotImplemented here allows this.
    def check_for_subclass(self, flat_arg_tensors):
        return any(
            not isinstance(x, FakeTensor)
            and type(x) is not torch.Tensor
            and type(x) is not torch.nn.Parameter
            for x in flat_arg_tensors
        )

    def check_for_non_fake(self, flat_arg_tensors):
        return any(
            isinstance(x, torch.Tensor) and not isinstance(x, FakeTensor)
            for x in flat_arg_tensors
        )

    def wrap_meta_outputs_with_default_device_logic(self, r, func, args, kwargs):
        wrap = self.gen_wrap_fn(func, args, kwargs)

        # if device is specified, use that
        if kwargs.get("device", None):
            return tree_map(partial(wrap, device=kwargs["device"]), r)
>>>>>>> 0efd4e92

            # Lazily initialized, in case there are no tensor returns
            common_device = None

<<<<<<< HEAD
            def wrap(e, device=None):
                nonlocal common_device
                if isinstance(e, torch.Tensor) and not isinstance(e, FakeTensor):
                    if common_device is None:
                        common_device = FakeTensor._find_common_device(
                            func, args, kwargs
                        )
                    return converter(self, e, device or common_device)
                else:
                    return e
=======
    def gen_wrap_fn(self, func, args, kwargs):
        converter = self.fake_tensor_converter

        # Lazily initialized, in case there are no tensor returns
        common_device = None
        has_scalar_only_inputs = False

        def wrap(e, device=None):
            nonlocal common_device
            nonlocal has_scalar_only_inputs
            if isinstance(e, torch.Tensor) and not isinstance(e, FakeTensor):
                if common_device is None:
                    (
                        common_device,
                        has_scalar_only_inputs,
                    ) = FakeTensor._find_common_device(func, args, kwargs)

                if has_scalar_only_inputs:
                    # Under FakeTensorMode, op accepts scalar only inputs, such as aten.add/sub/mul/div,
                    # returns a real scalar tensor on CPU. See TensorMeta() in _prims/__init__.py for details.
                    # We thus directly convert real tensor to fake tensor.
                    return converter(self, e)
                else:
                    return converter.from_meta_and_device(
                        self, e, device or common_device
                    )
            else:
                return e
>>>>>>> 0efd4e92

            # if device is specified, use that
            if kwargs.get("device", None):
                return tree_map(partial(wrap, device=kwargs["device"]), r)

<<<<<<< HEAD
            return tree_map(partial(wrap), r)
=======
    @property
    def functions_with_cpp_meta_impl_that_support_symint(self):
        return [
            aten.empty_strided.default,
            aten.as_strided_scatter.default,
            aten.as_strided.default,
            aten.zeros.default,
            aten.detach.default,
            aten.set_.source_Storage_storage_offset,
        ]

    @property
    def lift_fns(self):
        return (aten.lift_fresh.default, aten.lift_fresh_copy.default)
>>>>>>> 0efd4e92

    def may_turn_const(self, t):
        return (
            t.numel() <= CONSTANT_NUMEL_LIMIT
            and not t.is_sparse
            and not isinstance(t, FakeTensor)
        )

    def invalidate_written_to_constants(self, func, flat_arg_tensors, args, kwargs):
        any_constant = any(e.constant is not None for e in flat_arg_tensors)
        if any_constant and get_schema_info(func).is_mutable():
            schema_info = get_schema_info(func)
            _, new_kwargs = normalize_function(
                func, args=args, kwargs=kwargs, normalize_to_only_use_kwargs=True
            )
            for k, v in new_kwargs.items():
                k = k if (k != "input" or schema_info.has_argument(k)) else "self"
                if (
                    isinstance(v, FakeTensor)
                    and schema_info.is_mutable(k)
                    and v.constant is not None
                ):
                    self.fake_tensor_converter.invalidate_constant_aliases(v.constant)

    def from_tensor(self, tensor, static_shapes=False):
        if static_shapes:
            return self.fake_tensor_converter(self, tensor)
        return self.fake_tensor_converter(self, tensor, shape_env=self.shape_env)


# NB: returns fake tensors
def run_fallback_kernel(fake_mode, func, args, kwargs, orig_not_implemented_exception):
    # these should all be supported, just to be safe
    # avoid fallback for operators which inplace modify metadata
    # because the input fake tensors would be umodified
    if torch.Tag.inplace_view in func.tags:  # type: ignore[attr-defined]
        raise orig_not_implemented_exception

    inp_impls = {}

    # Don't use in_kernel_invocation_manager(fake_mode) as we want to do
    # REAL compute (not with meta device)
    with no_dispatch():

        def to_real_tensor(e):
            if isinstance(e, FakeTensor):
                out = torch.zeros_like(e, device=e.fake_device)
                if e.is_sparse:
                    out._coalesced_(e.is_coalesced())
                inp_impls[id(out)] = e
                return out
            return e

        args = tree_map(to_real_tensor, args)
        kwargs = tree_map(to_real_tensor, kwargs)

        r = func(*args, **kwargs)

    tensor_impls = set()
    storages = set()

    for e in tree_flatten((args, kwargs))[0]:
        if isinstance(e, torch.Tensor):
            if not e.is_sparse:
                storages.add(e.storage()._cdata)

    # TODO: also check metadata change on inputs
    # proper aliasing/metadata relationship between outputs and inputs will
    # not be set up, bc of conversion to device, unless we can reuse an
    # input impl
    for e in tree_flatten(r)[0]:
        if id(e) not in inp_impls and (
            isinstance(e, torch.Tensor)
            and not e.is_sparse
            and e.storage()._cdata in storages
        ):
            raise orig_not_implemented_exception

    def map_out(e):
        if isinstance(e, torch.Tensor):
            if id(e) in inp_impls:
                return inp_impls[id(e)]
            else:
                return fake_mode.fake_tensor_converter(fake_mode, e)
        else:
            return e

    return tree_map(map_out, r)


# Just for use to allow copying a module to fake tensors,
# does not apply elsewhere
class FakeCopyMode(TorchFunctionMode):
    def __init__(self, fake_mode):
        self.fake_mode = fake_mode

    def __torch_function__(self, func, types, args=(), kwargs=None):
        kwargs = kwargs if kwargs else {}

        # clone will get called in Parameter deepcopy
        if func == torch._C._TensorBase.clone:
            return func(self.fake_mode.from_tensor(args[0]), **kwargs)
        elif func == torch.Tensor.__deepcopy__:
            assert len(args) == 2 and len(kwargs) == 0
            tensor, memo = args

            if id(tensor) in memo:
                return memo[id(tensor)]

            out = self.fake_mode.from_tensor(tensor)
            memo[id(tensor)] = out
            return out
        else:
            with torch._C.DisableTorchFunction():
                return func(*args, **kwargs)<|MERGE_RESOLUTION|>--- conflicted
+++ resolved
@@ -417,13 +417,6 @@
     return new_kwargs["input"]
 
 
-<<<<<<< HEAD
-# Meta tensors give you the ability to run PyTorch code without having to
-# actually do computation through tensors allocated on a `meta` device.
-# Because the device is `meta`, meta tensors do not model device propagation.
-# FakeTensor extends MetaTensors to also carry an additional `fake_device`
-# which tracks devices that would have been used.
-=======
 @register_op_impl(lambda fn: fn in _device_not_kwarg_ops)
 def nyi(fake_mode, func, *args, **kwargs):
     assert func not in _device_not_kwarg_ops, f"NYI: {func}"
@@ -481,7 +474,6 @@
                 convert(out[1], mem_fmt),
                 convert(out[2], None),
             )
->>>>>>> 0efd4e92
 
 
 @contextlib.contextmanager
@@ -723,12 +715,6 @@
             else:
                 return args[0].fake_device
 
-<<<<<<< HEAD
-        flat_arg_tensors = tree_flatten_only(FakeTensor, (args, kwargs))
-        flat_symints = tree_flatten_only(torch.SymIntNode, (args, kwargs))
-        has_symbolic_sizes = (
-            any([i.has_sym_ints for i in flat_arg_tensors]) or len(flat_symints) > 0
-=======
         # Some attribute queries that can be serviced directly
         # See Note [is_coalesced is dispatched]
         if func in {
@@ -745,7 +731,6 @@
         has_symbolic_sizes = (
             any([i._has_symbolic_sizes_strides for i in flat_arg_fake_tensors])
             or len(flat_symints) > 0
->>>>>>> 0efd4e92
         )
 
         converter = self.fake_tensor_converter
@@ -753,15 +738,12 @@
         # If this is a lift, the input tensor is guaranteed to be a
         # constant, so we keep a copy of the original argument along so
         # we can query it if we're asked to item() it at some later point
-        if func in (torch.ops.aten.lift_fresh.default, aten.lift_fresh_copy.default):
+        if func in self.lift_fns:
             out = func(*args, **kwargs)
             if self.may_turn_const(out):
                 # NB: not in_kernel_invocation_manager because we're doing real
                 # compute here
                 with no_dispatch():
-<<<<<<< HEAD
-                    return converter(self, out.clone(), make_constant=True)
-=======
                     out = out.clone()
                 return converter(self, out, make_constant=True)
 
@@ -791,7 +773,6 @@
                 "Invoking operators with non-Fake Tensor inputs in FakeTensorMode is not yet supported. "
                 f"Please convert all Tensors to FakeTensors first. Found in {func}(*{args}, **{kwargs})"
             )
->>>>>>> 0efd4e92
 
         # The current constant handling only support tracing systems
         # (aot autograd, torchdynamo) where each operation is run consecutively.
@@ -803,12 +784,12 @@
         # objects on an FX Graph.
 
         # We dispatch size/stride/numel on the FakeTensor not its constant, so bail on inplace_view
-        all_constant = all(e.constant is not None for e in flat_arg_tensors)
+        all_constant = all(e.constant is not None for e in flat_arg_fake_tensors)
         if (
             torch.Tag.nondeterministic_seeded not in func.tags  # type: ignore[attr-defined]
             and torch.Tag.inplace_view not in func.tags  # type: ignore[attr-defined]
             and all_constant
-            and len(flat_arg_tensors) != 0
+            and len(flat_arg_fake_tensors) != 0
             and not has_symbolic_sizes
         ):
             const_args, const_kwargs = pytree.tree_map_only(
@@ -838,16 +819,8 @@
 
         # we are falling through to running non constant tensors, any input constant that
         # is written to must be invalidated
-        self.invalidate_written_to_constants(func, flat_arg_tensors, args, kwargs)
-
-<<<<<<< HEAD
-        functions_with_cpp_meta_impl_that_support_symint = [
-            aten.empty_strided.default,
-            aten.as_strided.default,
-            aten.zeros.default,
-            aten.detach.default,
-        ]
-=======
+        self.invalidate_written_to_constants(func, flat_arg_fake_tensors, args, kwargs)
+
         from torch._decomp import decomposition_table
 
         with self:
@@ -856,11 +829,10 @@
             if r is not NotImplemented:
                 return r
 
->>>>>>> 0efd4e92
         # IDK: feels bad man, sym_numel on as_strided infinite loops otherwise
         if (
             has_symbolic_sizes
-            and func not in functions_with_cpp_meta_impl_that_support_symint
+            and func not in self.functions_with_cpp_meta_impl_that_support_symint
         ):
             from torch._decomp import meta_table as meta_table
 
@@ -894,98 +866,18 @@
         # TODO - we should be use the prim aten impl
         if (
             "prims::" in func._schema.name
-            and len(flat_arg_tensors) != 0
+            and len(flat_arg_fake_tensors) != 0
             and hasattr(func, "prim_meta_impl")
         ):
             with self:
                 return func.prim_meta_impl(*args, **kwargs)
 
         if has_symbolic_sizes:
-            if func not in functions_with_cpp_meta_impl_that_support_symint:
+            if func not in self.functions_with_cpp_meta_impl_that_support_symint:
                 raise RuntimeError(
                     f"{func} - couldn't find symbolic meta function/decomposition"
                 )
 
-<<<<<<< HEAD
-        with no_dispatch():
-            # if we are in the dispatch mode, we will enter this function even if the inputs
-            # are not FakeTensors. For now, throw if any non-Fake Tensor inputs
-            # and just support constructors. TODO: extend more broadly
-            conversion_made = False
-            subclass_seen = False
-
-            def check_non_fake_tensor(x):
-                nonlocal conversion_made, subclass_seen
-                conversion_made = conversion_made or (
-                    isinstance(x, torch.Tensor) and not isinstance(x, FakeTensor)
-                )
-                subclass_seen = subclass_seen or (
-                    isinstance(x, torch.Tensor)
-                    and not isinstance(x, FakeTensor)
-                    and type(x) is not torch.Tensor
-                    and type(x) is not torch.nn.Parameter
-                )
-
-            tree_map(check_non_fake_tensor, args)
-            tree_map(check_non_fake_tensor, kwargs)
-
-            # Suppose we enable fake tensor mode.  This means that fake tensor
-            # mode will run first.  But what if we do an operation that
-            # involves a tensor subclass that will desugar into normal tensor
-            # operations?  Without this line, fake tensor mode will run first,
-            # decide that a conversion was made (since there was a non fake
-            # tensor argument), and report an error that converting non
-            # fake tensor is not supported.  What we actually wanted to happen
-            # was to give the subclass a chance to figure out what it wants to
-            # before erroring out.  Returning NotImplemented here allows this.
-            #
-            # NB: If you're seeing a mysterious infinite loop involving fake
-            # tensor, it might be related to this line.  Though I'm not sure
-            # how you'll know to read this comment, as this line won't show up
-            # in the stack trace.
-            if subclass_seen:
-                return NotImplemented
-
-            # this is generated from torch.tensor(), which does not use the
-            # dispatcher, to allow wrapper subclasses to wrap the new tensor
-            # we need to handle before error checking
-            if func in [
-                aten.lift_fresh.default,
-                aten.lift_fresh_copy.default,
-            ]:
-                assert (
-                    len(kwargs) == 0
-                    and len(args) == 1
-                    and type(args[0]) is torch.Tensor
-                ), f"{args} {kwargs}"
-                with no_dispatch():
-                    return converter(self, args[0])
-
-            if conversion_made:
-                raise Exception(
-                    "Invoking operators with non-Fake Tensor inputs in FakeTensorMode is not yet supported. "
-                    f"Please convert all Tensors to FakeTensors first. Found in {func}(*{args}, **{kwargs})"
-                )
-
-            for run_impl_check, op_impl in op_implementations:
-                if run_impl_check(func):
-                    op_impl_out = op_impl(self, func, *args, **kwargs)
-                    if op_impl_out != NotImplemented:
-                        return op_impl_out
-
-            try:
-                with in_kernel_invocation_manager(self):
-                    r = func(*args, **kwargs)
-            except NotImplementedError as not_implemented_error:
-                if not self.allow_fallback_kernels:
-                    raise not_implemented_error
-                return run_fallback_kernel(
-                    self, func, args, kwargs, not_implemented_error
-                )
-
-            # TODO: handle non-kwarg devices
-            assert func not in _device_not_kwarg_ops, f"NYI: {func}"
-=======
         # special handling for funcs registered through `register_op_impl`,
         # e.g., manipulating args on constructor calls to construct meta tensors
         # and then afterwards wrapping them to a FakeTensor
@@ -1038,23 +930,9 @@
         # if device is specified, use that
         if kwargs.get("device", None):
             return tree_map(partial(wrap, device=kwargs["device"]), r)
->>>>>>> 0efd4e92
-
-            # Lazily initialized, in case there are no tensor returns
-            common_device = None
-
-<<<<<<< HEAD
-            def wrap(e, device=None):
-                nonlocal common_device
-                if isinstance(e, torch.Tensor) and not isinstance(e, FakeTensor):
-                    if common_device is None:
-                        common_device = FakeTensor._find_common_device(
-                            func, args, kwargs
-                        )
-                    return converter(self, e, device or common_device)
-                else:
-                    return e
-=======
+
+        return tree_map(partial(wrap), r)
+
     def gen_wrap_fn(self, func, args, kwargs):
         converter = self.fake_tensor_converter
 
@@ -1083,15 +961,9 @@
                     )
             else:
                 return e
->>>>>>> 0efd4e92
-
-            # if device is specified, use that
-            if kwargs.get("device", None):
-                return tree_map(partial(wrap, device=kwargs["device"]), r)
-
-<<<<<<< HEAD
-            return tree_map(partial(wrap), r)
-=======
+
+        return wrap
+
     @property
     def functions_with_cpp_meta_impl_that_support_symint(self):
         return [
@@ -1106,7 +978,6 @@
     @property
     def lift_fns(self):
         return (aten.lift_fresh.default, aten.lift_fresh_copy.default)
->>>>>>> 0efd4e92
 
     def may_turn_const(self, t):
         return (
@@ -1115,8 +986,10 @@
             and not isinstance(t, FakeTensor)
         )
 
-    def invalidate_written_to_constants(self, func, flat_arg_tensors, args, kwargs):
-        any_constant = any(e.constant is not None for e in flat_arg_tensors)
+    def invalidate_written_to_constants(
+        self, func, flat_arg_fake_tensors, args, kwargs
+    ):
+        any_constant = any(e.constant is not None for e in flat_arg_fake_tensors)
         if any_constant and get_schema_info(func).is_mutable():
             schema_info = get_schema_info(func)
             _, new_kwargs = normalize_function(
