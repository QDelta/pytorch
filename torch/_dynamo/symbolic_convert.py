--- conflicted
+++ resolved
@@ -11,11 +11,8 @@
 import logging
 import operator
 import sys
-<<<<<<< HEAD
+import textwrap
 import threading
-=======
-import textwrap
->>>>>>> ca6bbecf
 import traceback
 import types
 import typing
