import collections
import inspect
import logging

import math
import re
import types
from typing import Dict, List

<<<<<<< HEAD
from ..guards import install_guard
=======
from torch._streambase import _StreamBase
>>>>>>> 8b3ab82f

try:
    import numpy as np
except ModuleNotFoundError:
    np = None

import torch._C
import torch._refs
import torch.fx
import torch.nn
import torch.onnx.operators
from torch._dynamo.variables import UserFunctionVariable

from .. import config, variables
from ..allowed_functions import torch_get_name
from ..device_interface import device_interfaces
from ..exc import unimplemented
from ..utils import (
    check_constant_args,
    check_unspec_python_args,
    has_torch_function,
    is_rng_state_getter_or_setter,
    istype,
    product,
    proxy_args_kwargs,
    specialize_args_kwargs,
    tensortype_to_dtype,
)
from .base import VariableTracker
from .ctx_manager import (
    AutocastModeVariable,
    NullContextVariable,
    TorchFunctionDisableVariable,
)
from .distributed import is_constant_pg_functions, is_from_local, ProcessGroupVariable
from .higher_order_ops import TorchHigherOrderOperatorVariable
from .lists import ListVariable, TupleVariable
from .torch_function import can_dispatch_torch_function, dispatch_torch_function

log = logging.getLogger(__name__)

# TODO(voz): Maybe rename these later
tensor_dunder_fns = [
    torch.Tensor.__rmatmul__,
    torch.Tensor.__rmod__,
    torch.Tensor.__rpow__,
    torch.Tensor.__rsub__,
    torch.Tensor.__rdiv__,
    torch._C.TensorBase.__radd__,
    torch._C.TensorBase.__rmul__,
    torch._C.TensorBase.__ror__,
    torch._C.TensorBase.__rxor__,
    torch._C.TensorBase.__rand__,
]

torch_special_class_types = (torch._C.Generator,)

REWRITE_OPS_TO_TENSOR_SIZE_METHOD = [
    torch.onnx.operators.shape_as_tensor,
    torch._shape_as_tensor,
]

constant_fold_functions = [
    torch._assert,
    torch._utils._get_device_index,
    torch.cuda.is_available,
    torch.device,
    torch.distributed.is_available,
    torch.finfo,
    torch.get_autocast_gpu_dtype,
    torch.get_default_dtype,
    torch.iinfo,
    torch.is_autocast_cache_enabled,
    torch.is_autocast_cpu_enabled,
    torch.is_autocast_enabled,
    torch.is_complex,
    torch.is_floating_point,
    torch.nn.functional._Reduction.get_enum,
    torch.promote_types,
    torch._C._get_privateuse1_backend_name,
]


if torch.distributed.is_available():
    constant_fold_functions.extend(
        [
            torch.distributed.is_initialized,
            torch.distributed.get_rank,
            torch.distributed.get_world_size,
        ]
    )


# TODO(voz): perhaps a decorator? This is rather readable for now tho, and not a public API.
def remap_as_fn___radd__(*args):
    return torch._C.TensorBase.__radd__(*args)


def remap_as_fn___rmul__(*args):
    return torch._C.TensorBase.__rmul__(*args)


def remap_as_fn___ror__(*args):
    return torch._C.TensorBase.__ror__(*args)


def remap_as_fn___rxor__(*args):
    return torch._C.TensorBase.__rxor__(*args)


def remap_as_fn___rand__(*args):
    return torch._C.TensorBase.__rand__(*args)


tensor_dunder_fns_remap = {
    torch._C.TensorBase.__radd__: remap_as_fn___radd__,
    torch._C.TensorBase.__rmul__: remap_as_fn___rmul__,
    torch._C.TensorBase.__ror__: remap_as_fn___ror__,
    torch._C.TensorBase.__rxor__: remap_as_fn___rxor__,
    torch._C.TensorBase.__rand__: remap_as_fn___rand__,
}


try:
    # Wed need to monkeypatch transformers here, sadly.
    # TODO(voz): Upstream to transformers lib
    import transformers

    def _dynamo_overriden_transformers_eq(self, other):
        if not hasattr(other, "__dict__"):
            return False
        return self.__dict__ == other.__dict__

    transformers.configuration_utils.PretrainedConfig.__eq__ = (
        _dynamo_overriden_transformers_eq
    )
except ImportError:
    pass


class TorchVariable(VariableTracker):
    """Points to a module or method in torch.*"""

    def __init__(self, value, **kwargs):
        super().__init__(**kwargs)
        if (
            isinstance(value, collections.abc.Hashable)
            and value in tensor_dunder_fns_remap
        ):
            value = tensor_dunder_fns_remap[value]

        self.value = value

        # the remainder of this is just optional debug checks
        try:
            self_should_be_none = getattr(self.value, "__self__", None)
        except RuntimeError as e:
            assert "No such operator" in str(e), str(e)
            self_should_be_none = None

        # assert "_ntuple.<locals>.parse" not in str(value)

        if self_should_be_none is None:
            pass
        elif isinstance(self_should_be_none, types.ModuleType):
            # weird ones like torch.nn.functional.avg_pool2d have __self__
            name = self_should_be_none.__name__
            assert re.match(r"^(torch|math)([.]|$)", name), f"__self__ set to {name}"
        elif isinstance(
            self_should_be_none, type(torch._C._get_tracing_state.__self__)
        ):
            # some _C functions have __self__ as a null capsule
            pass
        elif isinstance(self_should_be_none, torch_special_class_types):
            pass
        else:
            raise AssertionError(f"{value} found with __self__ set")

    def __repr__(self):
        return f"TorchVariable({self.value})"

    def call_hasattr(self, tx, name):
        result = hasattr(self.value, name)
        return variables.ConstantVariable.create(result).add_options(self)

    def unique_var_name(self):
        name = torch_get_name(self.value, f"allowed_fn_{id(self.value)}")
        return "__" + re.sub(r"[^a-zA-Z0-9_]+", "_", name)

    def reconstruct(self, codegen):
        return codegen.setup_globally_cached(self.unique_var_name(), self.value, False)

    def as_proxy(self):
        return self.value

    def python_type(self):
        if isinstance(self.value, (torch.Tensor, torch.nn.Module, torch.device)):
            return type(self.value)
        if isinstance(self.value, type):
            return type
        return super().python_type()

    def as_python_constant(self):
        return self.value

    def can_constant_fold_through(self):
        if self.value in constant_fold_functions:
            return True
        return getattr(self.value, "__module__", None) == "math"

    def call_function(
        self, tx, args: "List[VariableTracker]", kwargs: "Dict[str, VariableTracker]"
    ) -> "VariableTracker":
        from . import (
            ConstantVariable,
            DeterministicAlgorithmsVariable,
            DisabledSavedTensorsHooksVariable,
            GradModeVariable,
            InferenceModeVariable,
            StreamContextVariable,
            StreamVariable,
            SymNodeVariable,
            TensorVariable,
            UserDefinedObjectVariable,
        )

        from .builder import wrap_fx_proxy, wrap_fx_proxy_cls

        constant_args = check_constant_args(args, kwargs)
        unspec_python_args = check_unspec_python_args(args, kwargs)
        options = VariableTracker.propagate(self, args, kwargs.values())

        if self.value is torch._functorch.vmap.vmap_impl:
            return TorchHigherOrderOperatorVariable.make(
                self.value,
                source=self.source,
            ).call_function(tx, args, kwargs)
        if self.value is torch.overrides.get_default_nowrap_functions:
            # [Note: __torch_function__] we return empty here because we restrict
            # the set of functions that we trace __torch_function__ on to
            # functions outside of the actual set. Implementing this properly will require implementing
            # some variable types to track and compare tensor getset descriptors
            from .builder import SourcelessBuilder

            return SourcelessBuilder()(
                tx, torch.overrides.get_default_nowrap_functions()
            ).add_options(options)
        elif self.value in config.constant_functions:
            assert not args and not kwargs
            return ConstantVariable.create(
                config.constant_functions[self.value], **options
            )
        elif self.value is torch._functorch.eager_transforms.grad_impl:
            op = TorchHigherOrderOperatorVariable.make(
                self.value,
                source=self.source,
            ).call_function(tx, args, kwargs)
            return op
        elif self.can_constant_fold_through() and (constant_args or unspec_python_args):
            args, kwargs = specialize_args_kwargs(tx, args, kwargs)
            # constant fold
            return ConstantVariable.create(
                self.as_python_constant()(
                    *[x.as_python_constant() for x in args],
                    **{k: v.as_python_constant() for k, v in kwargs.items()},
                ),
                **options,
            )
        elif istype(self.value, type) and issubclass(self.value, torch.nn.Module):
            if self.value is torch.nn.CrossEntropyLoss:
                return self._call_cross_entropy_loss(tx, args, kwargs, options)
            else:
                return variables.UserDefinedClassVariable(
                    self.value, source=self.source, **options
                ).call_function(tx, args, kwargs)
        elif self.value in (torch.is_tensor, torch.overrides.is_tensor_like):
            assert len(args) == 1
            if isinstance(args[0], TensorVariable) or (
                self.value is torch.overrides.is_tensor_like
                and isinstance(args[0], UserDefinedObjectVariable)
                and hasattr(args[0].value, "__torch_function__")
            ):
                return ConstantVariable.create(True, **options)
            else:
                return ConstantVariable.create(False, **options)
        elif self.value in (
            torch.is_floating_point,
            torch.is_complex,
        ):
            input_arg = None
            if args:
                input_arg = args[0]
            else:
                assert "input" in kwargs
                input_arg = kwargs["input"]
            if isinstance(input_arg, TensorVariable) and input_arg.dtype is not None:
                if self.value is torch.is_floating_point:
                    return ConstantVariable.create(
                        input_arg.dtype.is_floating_point, **options
                    )
                elif self.value is torch.is_complex:
                    return ConstantVariable.create(
                        input_arg.dtype.is_complex, **options
                    )
                else:
                    raise AssertionError(f"calling {self.value}")
        elif (
            self.value is torch.numel
            and isinstance(args[0], TensorVariable)
            and args[0].size is not None
        ):
            return ConstantVariable.create(product(args[0].size), **options)
        elif self.value in REWRITE_OPS_TO_TENSOR_SIZE_METHOD:
            assert len(args) == 1
            assert isinstance(args[0], TensorVariable)
            return args[0].call_method(tx, "size", [], {})
        elif self.value in (
            torch.nn.modules.utils._single,
            torch.nn.modules.utils._pair,
            torch.nn.modules.utils._triple,
            torch.nn.modules.utils._quadruple,
            torch.nn.modules.utils._ntuple,
        ):
            return self._call_ntuple(tx, args, kwargs, options)
        elif self.value is torch.no_grad:
            if len(args) == 1 and isinstance(
                args[0], variables.functions.BaseUserFunctionVariable
            ):
                ctx = GradModeVariable.create(tx, False, initialized=False, **options)
                return ctx.call_function(tx, args, kwargs)
            else:
                return GradModeVariable.create(tx, False, **options)
        elif self.value is torch.enable_grad:
            if len(args) == 1 and isinstance(
                args[0], variables.functions.BaseUserFunctionVariable
            ):
                ctx = GradModeVariable.create(tx, True, initialized=False, **options)
                return ctx.call_function(tx, args, kwargs)
            return GradModeVariable.create(tx, True, **options)
        elif self.value is torch.set_grad_enabled and len(args) == 1:
            return GradModeVariable.create(tx, args[0].as_python_constant(), **options)
        elif self.value is torch.is_grad_enabled:
            assert not (args or kwargs)
            install_guard(GradModeVariable._guards_singleton)
            return ConstantVariable.create(torch.is_grad_enabled(), **options)
        elif self.value is torch.use_deterministic_algorithms and len(args) == 1:
            return DeterministicAlgorithmsVariable.create(
                tx, args[0].as_python_constant(), **options
            )
        elif self.value is torch.inference_mode:
            return InferenceModeVariable.create(
                tx, args[0].as_python_constant(), **options
            )
        elif self.value is torch.are_deterministic_algorithms_enabled:
            assert not (args or kwargs)
            install_guard(DeterministicAlgorithmsVariable._guards_singleton)
            return ConstantVariable.create(
                torch.are_deterministic_algorithms_enabled(), **options
            )
        elif self.value is torch.autograd.graph.disable_saved_tensors_hooks:
            assert len(args) == 1
            return DisabledSavedTensorsHooksVariable.create(
                tx, args[0].as_python_constant(), **options
            )
        elif self.value is torch._C._is_torch_function_enabled:
            assert not (args or kwargs)
            install_guard(TorchFunctionDisableVariable._guards_singleton)
            return ConstantVariable.create(tx.output.torch_function_enabled, **options)
        elif self.value is torch._C.DisableTorchFunctionSubclass:
            assert not (args or kwargs)
            return TorchFunctionDisableVariable.create(tx, **options)
        elif any(
            self.value is method
            for method in [
                interface_elem.stream for interface_elem in device_interfaces.values()
            ]
        ):
            assert len(args) == 1
            return StreamContextVariable.create(tx, args[0], **options)
        elif inspect.isclass(self.value) and issubclass(self.value, _StreamBase):
            return wrap_fx_proxy_cls(
                StreamVariable,
                tx,
                tx.output.create_proxy(
                    "call_function",
                    self.value,
                    (),
                    {},
                ),
                **options,
            )
        elif self.value in (
            torch.overrides.has_torch_function_variadic,
            torch.overrides.has_torch_function_unary,
        ):
            assert not kwargs
            return ConstantVariable.create(
                any(has_torch_function(a) for a in args), **options
            )
        elif self.value is torch.from_numpy:
            if not config.trace_numpy:
                unimplemented("torch.from_numpy. config.trace_numpy is False")
            if not np:
                unimplemented("torch.from_numpy. NumPy is not available")
            assert len(args) == 1, f"Got arguments {args}"
            assert not kwargs
            t = args[0]
            from .tensor import NumpyNdarrayVariable

            if isinstance(t, NumpyNdarrayVariable):
                # TODO: mark the tensor as non-resizable
                return wrap_fx_proxy_cls(
                    target_cls=TensorVariable,
                    tx=tx,
                    proxy=tx.output.create_proxy(
                        "call_function",
                        torch.detach,
                        *proxy_args_kwargs(args, {}),
                    ),
                    example_value=None,
                    **options,
                )
            else:
                unimplemented(f"torch.from_numpy(<{type(t)}>)")
        elif can_dispatch_torch_function(tx, args, kwargs):
            return dispatch_torch_function(tx, self, args, kwargs)
        elif self.value in [
            torch.amp.autocast_mode.autocast,
            torch.cuda.amp.autocast,
            torch.cpu.amp.autocast,
        ]:
            return AutocastModeVariable.create(self.value, args, kwargs)
        elif self.value in (
            torch.profiler.profile,
            torch.profiler.record_function,
            torch.autograd.profiler.profile,
            torch.autograd.profiler.record_function,
        ):
            log.warning("Profiler function %s will be ignored", self.value)
            return NullContextVariable(**options)
        elif self.value is torch.autograd._profiler_enabled:
            unimplemented("torch.autograd._profiler_enabled not supported yet")
        elif self.value is torch.jit.annotate:
            assert len(args) == 2
            return args[1]
        elif self.value is torch.backends.cudnn.is_acceptable:
            # is_acceptable(tensor) returns true if
            #   (a) tensor dtype/device are supported by cudnn
            #   (b) cudnn is available
            #   (c) some initialization has completed
            # technically, it depends on some global state from (c) (torch.backends.cudnn.__cudnn_version)
            assert (
                len(args) == 1 or "tensor" in kwargs
            ), "Expect 1 input to cudnn.is_acceptable"
            tensor_variable = args[0] if len(args) > 0 else kwargs["tensor"]
            assert isinstance(
                tensor_variable, TensorVariable
            ), "Expect input to cudnn.is_acceptable to be a tensor"
            tensor_inp = torch.tensor(
                0, dtype=tensor_variable.dtype, device=tensor_variable.device
            )
            return ConstantVariable.create(
                torch.backends.cudnn.is_acceptable(tensor_inp), **options
            )
        elif self.value is torch.nn.Parameter:
            # https://github.com/pytorch/pytorch/issues/99569
            unimplemented("torch.nn.Parameter not supported")
        elif is_rng_state_getter_or_setter(self.value):
            # We graph break on RNG state setters or getters like
            # `torch.get_rng_state` or `torch.set_rng_state`. These functions
            # are not aten operations and therefore they are completely ignored
            # by the AOT dispatcher. As a result, the AOT graph does not have
            # these setter or getter functions, producing an incorrect graph
            # when it comes to rng states.
            unimplemented(f"RNG state getter/setter function - {self.value}")
        elif self.value is torch.manual_seed:
            # https://github.com/pytorch/pytorch/issues/107187
            unimplemented("torch.manual_seed not supported")
        elif (
            self.value == torch.numel
            and len(args) == 1
            and isinstance(args[0], TensorVariable)
            and len(kwargs) == 0
        ):
            # TODO(voz): This is rewritten as a call_method because
            # torch.numel(x) w/ sym shapes raises a RuntimeError and x.numel() does not
            return wrap_fx_proxy(
                tx=tx,
                proxy=tx.output.create_proxy(
                    "call_method",
                    "numel",
                    *proxy_args_kwargs(args, kwargs),
                ),
                **options,
            )
        elif (
            self.value is torch.ops.aten.sym_size
            and len(args) == 2
            and len(kwargs) == 0
            and isinstance(args[0], TensorVariable)
        ):
            # we see this when retracing already traced code
            return args[0].call_method(tx, "size", [args[1]], {})
        elif (
            self.value is torch.ops.aten.sym_stride
            and len(args) == 2
            and len(kwargs) == 0
            and isinstance(args[0], TensorVariable)
        ):
            return args[0].call_method(tx, "stride", [args[1]], {})
        elif (
            self.value == torch.addcdiv
            and len(args) == 3
            and "value" in kwargs
            and len(kwargs) == 1
        ):
            # decompose addcdiv into constituent ops, prevents a graph break due to converting
            # value to a scalar
            result = TorchVariable(torch.div, **options).call_function(tx, args[1:], {})
            result = TorchVariable(torch.mul, **options).call_function(
                tx, [result, kwargs["value"]], {}
            )
            return TorchVariable(torch.add, **options).call_function(
                tx, [args[0], result], {}
            )
        elif is_constant_pg_functions(self.value):
            # becuase the input is a "ProcessGroupVariable", we'll be guarding on its
            # ID_MATCH based on how it was constructed.

            # We desugar it at trace-time into ranks by directly calling util
            # bake the result into the trace
            assert len(args) == 1, "Expected one arg (pg)"
            assert isinstance(args[0], ProcessGroupVariable)

            invocation_result = self.value(args[0].as_python_constant())
            # Note - while we *could* cook up sources around invocations, like a FunctionSource
            # the space of invoking functions in the middle of the guard chain is very iffy. As such,
            # guard propagation via options is the best we can do.
            from .builder import SourcelessBuilder

            return SourcelessBuilder()(tx, invocation_result).add_options(options)
        elif is_from_local(self.value):
            # rewrite non-primitive args/kwargs to be included in the on-the-fly prim function
            # and rewrite args to have only proxyable args, then insert call_function
            args_as_value = [x.as_python_constant() for x in args[1:]]
            kwargs_as_value = {k: v.as_python_constant() for k, v in kwargs.items()}

            def fn_with_prim_types(x):
                return self.value(x, *args_as_value, **kwargs_as_value)

            # attach the same function name for better debugging
            fn_with_prim_types.__name__ = "prim " + self.value.__name__

            return wrap_fx_proxy(
                tx=tx,
                proxy=tx.output.create_proxy(
                    "call_function",
                    fn_with_prim_types,
                    *proxy_args_kwargs([args[0]], {}),
                ),
                **options,
            )
        elif self.value == torch.nn.init._calculate_correct_fan:
            return UserFunctionVariable(
                torch.nn.init._calculate_correct_fan, **options
            ).call_function(tx, args, {})
        elif self.value is torch.nn.utils.rnn.pack_padded_sequence:
            unimplemented("workaround https://github.com/pytorch/pytorch/issues/93501")
        elif isinstance(self.value, types.ModuleType):
            unimplemented("TypeError(\"'module' object is not callable\")")
        else:
            any_symints_or_symfloats = any(isinstance(x, SymNodeVariable) for x in args)
            all_ints_or_floats = all(
                isinstance(x, (variables.ConstantVariable, variables.SymNodeVariable))
                for x in args
            )
            bin_ops = {"add", "sub", "mul", "div", "sqrt"}
            if (
                getattr(self.value, "__module__", "") == "torch"
                and self.value.__name__ in bin_ops
                and any_symints_or_symfloats
                and all_ints_or_floats
            ):
                msg = f"""\
Calling {str(self.value)} on only torch.SymInt arguments is not yet supported.
To support this behavior, we need to allow const-propping tensors that store symint data.
For now, dynamo will explicitly graph break when it encounters user code with this behavior.
"""
                log.warning(msg)
                raise unimplemented(msg)
            # Handle sth like torch.LongTensor(list(np.int64, np.int64, ...)),
            # as FX symbolic trace doesn't support numpy int/float as base types.
            if (
                np
                and self.value in tensortype_to_dtype
                and len(args) == 1
                and isinstance(args[0], ListVariable)
                and args[0].is_python_constant()
            ):
                for x in args[0].items:
                    if isinstance(x.value, np.generic):
                        x.value = x.value.item()

            # TODO(voz): Replace w/ dynamic shape rewrite table.
            # Ideally, we would be able to do this at ctor time, but alas we need a combination
            # of value + args to determine this.
            fn_ = self.value
            if any(isinstance(x, SymNodeVariable) for x in args):
                if self.value == math.sqrt:
                    from torch.fx.experimental.symbolic_shapes import sym_sqrt

                    fn_ = sym_sqrt

            if fn_ is torch.tensor:

                def check_any_unspec(x):
                    # NB: This includes UnspecializedPythonVariable
                    if isinstance(x, (TensorVariable, SymNodeVariable)):
                        return True
                    elif isinstance(x, ListVariable):
                        return any(check_any_unspec(y) for y in x.items)
                    # TODO: there maybe other recursive structures you need to
                    # check
                    else:
                        return False

                data_arg = None
                if args:
                    data_arg = args[0]
                elif "data" in kwargs:
                    data_arg = kwargs["data"]

                # NB: OK to pass torch.tensor(tensor), this will trace fine
                if not isinstance(data_arg, TensorVariable) and check_any_unspec(
                    data_arg
                ):
                    # This is slower and less canonical, so only use it if we
                    # have to
                    fn_ = torch._refs.tensor

            tensor_variable = wrap_fx_proxy(
                tx=tx,
                proxy=tx.output.create_proxy(
                    "call_function",
                    fn_,
                    *proxy_args_kwargs(args, kwargs),
                ),
                **options,
            )

            if "out" in kwargs and not (
                isinstance(kwargs["out"], variables.ConstantVariable)
                and kwargs["out"].as_python_constant() is None
            ):
                # out variants of torch operators like torch.sort and
                # torch.sigmoid mutate the tensors in the out field. Track such
                # tensors and rewrite the symbolic locals.
                if isinstance(tensor_variable, TupleVariable):
                    assert isinstance(kwargs["out"], (TupleVariable, ListVariable))
                    output_tensor_names = [
                        tx.find_symbolic_locals_name(x) for x in kwargs["out"].items
                    ]
                    for idx, name in enumerate(output_tensor_names):
                        if name in tx.symbolic_locals:
                            tx.symbolic_locals[name] = tensor_variable.items[idx]
                elif isinstance(tensor_variable, TensorVariable):
                    assert isinstance(kwargs["out"], TensorVariable)
                    if (
                        kwargs["out"].source
                        and kwargs["out"] in tx.output.graphargs
                        and kwargs["out"].size != tensor_variable.size
                    ):
                        # It's hard to get out variants with resizing on graph inputs work
                        # properly across dynamo/aot/inductor, just fall back.
                        unimplemented("out variants with resizing on graph inputs")
                    name = tx.find_symbolic_locals_name(kwargs["out"])
                    if name in tx.symbolic_locals:
                        tx.symbolic_locals[name] = tensor_variable
                else:
                    unimplemented(f"out variant of {type(kwargs['out'])}")

            return tensor_variable

    def _call_cross_entropy_loss(self, tx, args, kwargs, options):
        """
        functional: input, target, weight=None, size_average=None, ignore_index=- 100, reduce=None, reduction='mean',
        label_smoothing=0.0

        non functional ctor: weight=None, size_average=None, ignore_index=- 100, reduce=None, reduction='mean',
        label_smoothing=0.0

        non functional loss call: input, target, optional_output
        """
        from . import ConstantVariable

        def normalize_args(
            weight=ConstantVariable.create(None),
            size_average=ConstantVariable.create(None),
            ignore_index=ConstantVariable.create(-100),
            reduce=ConstantVariable.create(None),
            reduction=ConstantVariable.create("mean"),
            label_smoothing=ConstantVariable.create(0.0),
        ):
            return (
                weight,
                size_average,
                ignore_index,
                reduce,
                reduction,
                label_smoothing,
            )

        (
            weight,
            size_average,
            ignore_index,
            reduce_arg,
            reduction,
            label_smoothing,
        ) = normalize_args(*args, **kwargs)

        def fake_cross_entropy_loss(input, target):
            from .builder import wrap_fx_proxy

            return wrap_fx_proxy(
                tx=tx,
                proxy=tx.output.create_proxy(
                    "call_function",
                    torch.nn.functional.cross_entropy,
                    *proxy_args_kwargs(
                        [
                            input,
                            target,
                            weight,
                            size_average,
                            ignore_index,
                            reduce_arg,
                            reduction,
                            label_smoothing,
                        ],
                        {},
                    ),
                ),
                **VariableTracker.propagate(
                    [
                        self,
                        weight,
                        size_average,
                        ignore_index,
                        reduce_arg,
                        reduction,
                        label_smoothing,
                        input,
                        target,
                    ]
                ),
            )

        return variables.LambdaVariable(fake_cross_entropy_loss, **options)

    def _call_ntuple(self, tx, args, kwargs, options):
        """inline behavior of torch.nn.modules.utils._ntuple"""
        if self.value is torch.nn.modules.utils._ntuple:
            count = args[0].as_python_constant()
        else:
            count = self.value.__closure__[0].cell_contents
        assert isinstance(count, int)

        def handle_ntuple(value):
            if value.has_unpack_var_sequence(tx):
                return variables.TupleVariable(
                    list(value.unpack_var_sequence(tx)),
                    **VariableTracker.propagate(self, value, args, kwargs.values()),
                )
            elif value.is_python_constant():
                # constant prop through it
                return variables.ConstantVariable.create(
                    torch.nn.modules.utils._ntuple(count)(value.as_python_constant()),
                    **VariableTracker.propagate(self, value, args, kwargs.values()),
                )
            else:
                unimplemented(f"torch.nn.modules.utils._ntuple({value})")

        if self.value is torch.nn.modules.utils._ntuple:
            return variables.LambdaVariable(handle_ntuple, **options)
        else:
            return handle_ntuple(args[0])<|MERGE_RESOLUTION|>--- conflicted
+++ resolved
@@ -7,11 +7,8 @@
 import types
 from typing import Dict, List
 
-<<<<<<< HEAD
+from torch._streambase import _StreamBase
 from ..guards import install_guard
-=======
-from torch._streambase import _StreamBase
->>>>>>> 8b3ab82f
 
 try:
     import numpy as np
