--- conflicted
+++ resolved
@@ -395,32 +395,8 @@
                 )
             else:
                 unimplemented(f"torch.from_numpy(<{type(t)}>)")
-<<<<<<< HEAD
-        elif len(args) > 0 and isinstance(args[0], TensorWithTFOverrideVariable):
-            # This code block implements inlining the __torch_function__
-            # override of a tensor.
-
-            tensor_with_tf_override = args[0]
-
-            # TODO(future PR): make this implement the full __torch_function__ API
-            # instead of assuming the relevant override is in the first argument.
-            args[0] = args[0].tensor_variable
-
-            unwrapped = TensorWithTFOverrideVariable.inline_torch_function_unwrapped(
-                tx,
-                self,
-                tensor_with_tf_override.orig_tensor_variable_source,
-                tensor_with_tf_override.subclass_torch_function__func,
-                tensor_with_tf_override.subclass_type,
-                {},
-                args,
-                kwargs,
-            )
-
-=======
         elif can_dispatch_torch_function(tx, args, kwargs):
             unwrapped = dispatch_torch_function(tx, self, args, kwargs)
->>>>>>> 6e146a9c
             # The wrapping here follows the logic in
             # `torch.Tensor.__torch_function__`.
             # TODO: This shouldn't be here as well, this should be traced in the base torch function
