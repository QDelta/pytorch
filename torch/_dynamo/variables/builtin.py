import functools
import inspect
import itertools
import logging
import math
import operator
import types
from typing import Dict, List

import torch
from torch import sym_float, sym_int

from .. import config, polyfill, variables
from ..allowed_functions import is_allowed
from ..exc import (
    AttributeMutationError,
    unimplemented,
    Unsupported,
    UserError,
    UserErrorType,
)
from ..guards import GuardBuilder, install_guard
from ..replay_record import DummyModule
from ..source import AttrSource, GetItemSource, is_constant_source, TypeSource
from ..utils import (
    build_checkpoint_variable,
    check_constant_args,
    check_numpy_ndarray_args,
    check_unspec_python_args,
    extract_fake_example_value,
    get_fake_value,
    guard_if_dyn,
    is_utils_checkpoint,
    istype,
    numpy_operator_wrapper,
    proxy_args_kwargs,
    tensortype_to_dtype,
)
from .base import MutableLocal, typestr, VariableTracker
from .constant import ConstantVariable
from .ctx_manager import EventVariable, StreamVariable
from .dicts import ConstDictVariable, SetVariable
from .lists import (
    BaseListVariable,
    ListIteratorVariable,
    ListVariable,
    SizeVariable,
    TupleIteratorVariable,
    TupleVariable,
)
from .tensor import FakeItemVariable, SymNodeVariable, UnspecializedPythonVariable
from .user_defined import UserDefinedVariable

log = logging.getLogger(__name__)


class BuiltinVariable(VariableTracker):
    @staticmethod
    @functools.lru_cache(None)
    def _constant_fold_functions():
        fns = {
            abs,
            all,
            any,
            bool,
            callable,
            chr,
            divmod,
            float,
            int,
            len,
            max,
            min,
            ord,
            pow,
            repr,
            round,
            str,
            str.format,
            sum,
            type,
            operator.pos,
            operator.neg,
            operator.not_,
            operator.invert,
            operator.pow,
            operator.mul,
            operator.matmul,
            operator.floordiv,
            operator.truediv,
            operator.mod,
            operator.add,
            operator.sub,
            operator.getitem,
            operator.lshift,
            operator.rshift,
            operator.and_,
            operator.or_,
            operator.xor,
            operator.ipow,
            operator.imul,
            operator.imatmul,
            operator.ifloordiv,
            operator.itruediv,
            operator.imod,
            operator.iadd,
            operator.isub,
            operator.ilshift,
            operator.irshift,
            operator.iand,
            operator.ixor,
            operator.ior,
            operator.index,
        }
        fns.update(x for x in math.__dict__.values() if isinstance(x, type(math.sqrt)))
        return fns

    def can_constant_fold_through(self):
        return self.fn in self._constant_fold_functions()

    @staticmethod
    @functools.lru_cache(None)
    def _fx_graph_functions():
        fns = {
            operator.pos,
            operator.neg,
            operator.not_,
            operator.invert,
            operator.pow,
            operator.mul,
            operator.matmul,
            operator.floordiv,
            operator.truediv,
            operator.mod,
            operator.add,
            operator.lt,
            operator.gt,
            operator.ge,
            operator.le,
            operator.ne,
            operator.eq,
            operator.sub,
            operator.getitem,
            operator.lshift,
            operator.rshift,
            operator.and_,
            operator.or_,
            operator.xor,
            operator.ipow,
            operator.imul,
            operator.imatmul,
            operator.ifloordiv,
            operator.itruediv,
            operator.imod,
            operator.iadd,
            operator.isub,
            operator.ilshift,
            operator.irshift,
            operator.iand,
            operator.ixor,
            operator.ior,
        }
        return fns

    @staticmethod
    @functools.lru_cache(None)
    def _binops():
        # function -> ([forward name, reverse name, in-place name], in-place op)
        fns = {
            operator.add: (["__add__", "__radd__", "__iadd__"], operator.iadd),
            operator.sub: (["__sub__", "__rsub__", "__isub__"], operator.isub),
            operator.mul: (["__mul__", "__rmul__", "__imul__"], operator.imul),
            operator.truediv: (
                ["__truediv__", "__rtruediv__", "__itruediv__"],
                operator.itruediv,
            ),
            operator.floordiv: (
                ["__floordiv__", "__rfloordiv__", "__ifloordiv__"],
                operator.ifloordiv,
            ),
            operator.mod: (["__mod__", "__rmod__", "__imod__"], operator.imod),
            pow: (["__pow__", "__rpow__", "__ipow__"], operator.ipow),
            operator.pow: (["__pow__", "__rpow__", "__ipow__"], operator.ipow),
            operator.lshift: (
                ["__lshift__", "__rlshift__", "__ilshift__"],
                operator.ilshift,
            ),
            operator.rshift: (
                ["__rshift__", "__rrshift__", "__irshift__"],
                operator.irshift,
            ),
            # NB: The follow binary operators are not supported for now, since the
            # corresponding magic methods aren't defined on SymInt / SymFloat:
            # operator.matmul
            # divmod
            # operator.and_
            # operator.or_
            # operator.xor
        }
        return fns

    @staticmethod
    @functools.lru_cache(None)
    def _binop_handlers():
        # Multiple dispatch mechanism defining custom binop behavior for certain type
        # combinations. Handlers are attempted in order, and will be used if the type checks
        # match. They are expected to have the signature:
        # fn(tx, arg0: VariableTracker, arg1: VariableTracker, options) -> VariableTracker

        # Override table contains: op_fn -> [list of handlers]
        op_handlers = {}
        for (
            op,
            (magic_method_names, in_place_op),
        ) in BuiltinVariable._binops().items():
            op_handlers[op] = []
            op_handlers[in_place_op] = []

            forward_name, reverse_name, inplace_name = magic_method_names

            # User-defined args (highest precedence)
            def user_defined_handler(
                tx,
                a,
                b,
                options,
                forward_name=forward_name,
                reverse_name=reverse_name,
            ):
                # Manually handle reversing logic if needed (e.g. call __radd__)

                # TODO: If we expand this to handle tensor args, we need to manually
                # handle cases like this:
                #
                # class A(int):
                #     def __radd__(self, other):
                #         print("woof")
                # torch.randn(3) + A(3)
                #
                # In this example, A.__radd__() is not called -> nothing is printed, because
                # Tensor.__add__ only does a subtype test against int, ignoring the subclass.
                # To be fully correct, we should not call A.__radd__() here, and there may be
                # other cases to reason about and add exceptions for.
                if isinstance(a, UserDefinedVariable):
                    return a.call_method(tx, forward_name, [b], {})
                else:
                    return b.call_method(tx, reverse_name, [a], {})

            op_handlers[op].append(
                ((UserDefinedVariable, VariableTracker), user_defined_handler)
            )
            op_handlers[op].append(
                ((VariableTracker, UserDefinedVariable), user_defined_handler)
            )

            def user_defined_inplace_handler(
                tx, a, b, options, forward_name=inplace_name
            ):
                return a.call_method(tx, forward_name, [b], {})

            op_handlers[in_place_op].append(
                ((UserDefinedVariable, VariableTracker), user_defined_inplace_handler)
            )
            op_handlers[in_place_op].append(
                ((VariableTracker, UserDefinedVariable), user_defined_inplace_handler)
            )

            # Dynamic shape args
            def dynamic_handler(tx, a, b, options, fn=op):
                from .builder import wrap_fx_proxy

                return wrap_fx_proxy(
                    tx,
                    tx.output.create_proxy(
                        "call_function", fn, *proxy_args_kwargs([a, b], {})
                    ),
                    **options,
                )

            op_handlers[op].append(
                ((SymNodeVariable, VariableTracker), dynamic_handler)
            )
            op_handlers[op].append(
                ((VariableTracker, SymNodeVariable), dynamic_handler)
            )

            # NB: Prefer out-of-place op when calling in-place op to generate valid graph
            op_handlers[in_place_op].append(
                ((SymNodeVariable, VariableTracker), dynamic_handler)
            )
            op_handlers[in_place_op].append(
                ((VariableTracker, SymNodeVariable), dynamic_handler)
            )

        # Special cases - lower precedence but still prefer these over constant folding

        # List-like addition (e.g. [1, 2] + [3, 4])
        def tuple_add_handler(tx, a, b, options):
            return TupleVariable(a.items + list(b.unpack_var_sequence(tx)), **options)

        def size_add_handler(tx, a, b, options):
            return SizeVariable(a.items + list(b.unpack_var_sequence(tx)), **options)

        list_like_addition_handlers = [
            # NB: Prefer the tuple-specific logic over base logic because of
            # some SizeVariable weirdness. Specifically, the tuple-specific logic
            # drops the subclass type (e.g. SizeVariable) and returns TupleVariables.
            (
                (SizeVariable, SizeVariable),
                size_add_handler,
            ),
            (
                (TupleVariable, TupleVariable),
                tuple_add_handler,
            ),
            (
                (TupleVariable, ConstantVariable),
                tuple_add_handler,
            ),
            (
                (ConstantVariable, TupleVariable),
                lambda tx, a, b, options: TupleVariable(
                    list(a.unpack_var_sequence(tx)) + b.items, **options
                ),
            ),
            (
                (BaseListVariable, BaseListVariable),
                lambda tx, a, b, options: type(a)(a.items + b.items, **options),
            ),
        ]
        op_handlers[operator.add].extend(list_like_addition_handlers)

        def list_iadd_handler(tx, a, b, options):
            if not a.mutable_local or not b.has_unpack_var_sequence(tx):
                # Handler doesn't apply
                return None

            return tx.replace_all(
                a,
                ListVariable(
                    list(a.items) + list(b.unpack_var_sequence(tx)),
                    **options,
                ),
            )

        list_like_iadd_handlers = [
            (
                (ListVariable, VariableTracker),
                list_iadd_handler,
            ),
            (
                (TupleVariable, TupleVariable),
                tuple_add_handler,
            ),
            (
                (TupleVariable, ConstantVariable),
                tuple_add_handler,
            ),
        ]
        op_handlers[operator.iadd].extend(list_like_iadd_handlers)

        # List-like expansion (e.g. [1, 2, 3] * 3)
        def expand_list_like(tx, lst, const, options):
            return lst.__class__(
                items=lst.items * const.as_python_constant(),
                mutable_local=MutableLocal(),
                **options,
            )

        list_like_expansion_handlers = [
            ((ListVariable, ConstantVariable), expand_list_like),
            ((TupleVariable, ConstantVariable), expand_list_like),
            (
                (ConstantVariable, ListVariable),
                lambda tx, a, b, options: expand_list_like(tx, b, a, options),
            ),
            (
                (ConstantVariable, TupleVariable),
                lambda tx, a, b, options: expand_list_like(tx, b, a, options),
            ),
        ]
        op_handlers[operator.mul].extend(list_like_expansion_handlers)

        return op_handlers

    @staticmethod
    def _find_binop_handler(op, a, b):
        handlers = BuiltinVariable._binop_handlers()
        if op not in handlers:
            return None

        # Return first handler that matches the type checks
        for (type1, type2), handler in handlers[op]:
            if isinstance(a, type1) and isinstance(b, type2):
                return handler

        return None

    def can_insert_in_graph(self):
        return self.fn in self._fx_graph_functions()

    def __init__(self, fn, **kwargs):
        super().__init__(**kwargs)
        self.fn = fn

    def __str__(self):
        if self.fn is None:
            name = "None"
        else:
            name = self.fn.__name__

        return f"{self.__class__.__name__}({name})"

    def python_type(self):
        return type(self.fn)

    def as_python_constant(self):
        return self.fn

    def as_proxy(self):
        DTYPE = {
            bool: torch.bool,
            int: torch.int64,
            float: torch.float64,
        }
        if self.fn in DTYPE:
            return DTYPE[self.fn]
        return super().as_proxy()

    def reconstruct(self, codegen):
        name = self.fn.__name__
        assert self.fn.__module__ == "builtins"
        assert name not in codegen.tx.f_globals, "shadowed global"
        return [codegen.create_load_global(name, False, add=True)]

    def constant_args(self, *args, **kwargs):
        return check_constant_args(args, kwargs)

    def tensor_args(self, *args, **kwargs):
        return any(
            isinstance(i, variables.TensorVariable)
            for i in itertools.chain(args, kwargs.values())
        ) and not any(
            isinstance(i, variables.GetAttrVariable)
            for i in itertools.chain(args, kwargs.values())
        )

    def unspec_python_args(self, *args, **kwargs):
        return check_unspec_python_args(args, kwargs)

    @staticmethod
    def unwrap_unspec_args_kwargs(args, kwargs):
        return [x.as_python_constant() for x in args], {
            k: v.as_python_constant() for k, v in kwargs.items()
        }

    def call_function(
        self, tx, args: "List[VariableTracker]", kwargs: "Dict[str, VariableTracker]"
    ) -> "VariableTracker":
        from . import UserFunctionVariable
        from .builder import wrap_fx_proxy, wrap_fx_proxy_cls

        args = [v.realize() for v in args]
        kwargs = {k: v.realize() for k, v in kwargs.items()}
        constant_args = check_constant_args(args, kwargs)
        tensor_args = self.tensor_args(*args, **kwargs)
        unspec_python_args = self.unspec_python_args(*args, **kwargs)
        options = VariableTracker.propagate(self, args, kwargs.values())
        has_constant_handler = self.can_constant_fold_through() and (
            constant_args or unspec_python_args
        )
        assert isinstance(args, (list, tuple))
        assert isinstance(kwargs, dict)

        # args[0] is list and args[1] is unspec
        if self.fn is operator.getitem and not isinstance(
            args[0], variables.TensorVariable
        ):
            tensor_args = False

        if (
            self.can_insert_in_graph()
            and tensor_args
            and not (
                self.fn is operator.getitem
                and isinstance(args[0], ConstDictVariable)
                and isinstance(args[1], variables.TensorVariable)
            )
        ):
            try:
                fn = self.fn
                if self.fn is operator.iadd and isinstance(
                    args[0], variables.ConstantVariable
                ):
                    # Work around weird bug in hf_T5
                    fn, args = operator.add, [args[1], args[0]]

                if self.fn is operator.getitem and isinstance(args[1], SymNodeVariable):
                    # Standard indexing will force specialization due to
                    # __index__.  Rewrite as a regular torch op which will
                    # trace fine
                    fn, args = torch.select, [
                        args[0],
                        variables.ConstantVariable.create(0),
                        args[1],
                    ]

                # Interaction between ndarray and tensors:
                #   We prefer the tensor op whenever there are tensors involved
                if check_numpy_ndarray_args(args, kwargs) and not any(
                    type(arg) == variables.TensorVariable for arg in args
                ):
                    proxy = tx.output.create_proxy(
                        "call_function",
                        numpy_operator_wrapper(self.fn),
                        *proxy_args_kwargs(args, kwargs),
                    )

                    return wrap_fx_proxy_cls(
                        variables.NumpyNdarrayVariable, tx, proxy, **options
                    )

                proxy = tx.output.create_proxy(
                    "call_function",
                    fn,
                    *proxy_args_kwargs(args, kwargs),
                )
                if any(isinstance(arg, FakeItemVariable) for arg in args):
                    return wrap_fx_proxy_cls(
                        FakeItemVariable,
                        tx,
                        proxy,
                        **options,
                    )
                elif self.unspec_python_args(*args, **kwargs):
                    _args, _kwargs = self.unwrap_unspec_args_kwargs(args, kwargs)
                    raw_value = self.fn(*_args, **_kwargs)

                    need_unwrap = any(
                        x.need_unwrap
                        for x in itertools.chain(args, kwargs.values())
                        if isinstance(x, variables.UnspecializedPythonVariable)
                    )

                    return wrap_fx_proxy_cls(
                        UnspecializedPythonVariable,
                        tx,
                        proxy,
                        raw_value=raw_value,
                        need_unwrap=need_unwrap,
                        **options,
                    )
                elif all(isinstance(x, SymNodeVariable) for x in args):
                    return SymNodeVariable.create(tx, proxy, None, **options)
                else:
                    # Work around for vision_maskrcnn due to precision difference
                    # specialize the dividend when float divide by tensor
                    if self.fn is operator.truediv and isinstance(
                        args[0], variables.UnspecializedPythonVariable
                    ):
                        args[0] = args[0].convert_to_constant(tx)
                    return wrap_fx_proxy(tx, proxy, **options)

            except NotImplementedError:
                unimplemented(f"partial tensor op: {self} {args} {kwargs}")

        # Handle cases like int(torch.seed())
        # Also handle sym_float to sym_int cases
        if self.fn in (int, float) and isinstance(
            args[0], (SymNodeVariable, variables.TensorVariable)
        ):
            if isinstance(args[0], variables.TensorVariable):
                item = args[0].call_method(tx, "item", [], {})
            else:
                item = args[0]
            fn_ = sym_int if self.fn is int else sym_float
            out = wrap_fx_proxy(
                tx=tx,
                proxy=tx.output.create_proxy(
                    "call_function",
                    fn_,
                    (item.as_proxy(),),
                    {},
                ),
                **options,
            )
            return out

        # Handle `str` on a user defined function
        if self.fn == str and args and isinstance(args[0], (UserFunctionVariable)):
            return variables.ConstantVariable.create(value=str(args[0].fn))

        # Handle binary ops (e.g. __add__ / __radd__, __iadd__, etc.)
        # NB: Tensor args are handled above and not here
        if len(kwargs) == 0 and len(args) == 2:
            # Try to find a handler for the arg types; otherwise, fall through to constant handler
            binop_handler = BuiltinVariable._find_binop_handler(
                self.fn, args[0], args[1]
            )
            if binop_handler:
                res = binop_handler(tx, args[0], args[1], options)
                if res is not None:
                    return res

        handler = getattr(self, f"call_{self.fn.__name__}", None)
        if handler:
            try:
                inspect.signature(handler).bind(tx, *args, **kwargs)
            except TypeError as exc:
                if not has_constant_handler:
                    log.warning(
                        "incorrect arg count %s %s and no constant handler",
                        handler,
                        exc,
                    )
                handler = None

        if handler:
            try:
                result = handler(tx, *args, **kwargs)
                if result is not None:
                    return result
            except Unsupported as exc:
                if not has_constant_handler:
                    raise
                # Actually, we will handle this just fine
                exc.remove_from_stats()

        if has_constant_handler:
            # constant fold
            return variables.ConstantVariable.create(
                self.as_python_constant()(
                    *[x.as_python_constant() for x in args],
                    **{k: v.as_python_constant() for k, v in kwargs.items()},
                ),
                **options,
            )

        if self.fn is round:
            if len(args) > 0 and isinstance(args[0], SymNodeVariable):
                raise UserError(
                    UserErrorType.STANDARD_LIBRARY,
                    "Calling round() on symbolic value is not supported. "
                    "You can use floor() to implement this functionality",
                    case_name="dynamic_shape_round",
                )
        return super().call_function(tx, args, kwargs)

    def _call_min_max(self, tx, *args):
        if len(args) == 1 and args[0].has_unpack_var_sequence(tx):
            # expand iterable
            items = args[0].unpack_var_sequence(tx)
            return self._call_min_max_seq(tx, items)
        elif len(args) == 2:
            return self._call_min_max_binary(tx, args[0], args[1])
        elif len(args) > 2:
            return self._call_min_max_seq(tx, args)

    def _call_min_max_seq(self, tx, items):
        assert len(items) > 0
        if len(items) == 1:
            return items[0]

        return functools.reduce(functools.partial(self._call_min_max_binary, tx), items)

    def _call_min_max_binary(self, tx, a, b):
        if self.tensor_args(a, b):
            if not isinstance(a, variables.TensorVariable):
                a, b = b, a
            assert isinstance(a, variables.TensorVariable)

            # result of an item call is a scalar convert to a tensor
            if isinstance(a, FakeItemVariable):
                a = variables.TorchVariable(torch.tensor).call_function(tx, [a], {})

            # Dynamic input does not get resolved, rather, gets stored as call_function
            if isinstance(a, SymNodeVariable) or isinstance(b, SymNodeVariable):
                from .builder import wrap_fx_proxy_cls

                return wrap_fx_proxy_cls(
                    type(a),
                    tx=tx,
                    proxy=tx.output.create_proxy(
                        "call_function",
                        self.fn,
                        *proxy_args_kwargs([a, b], {}),
                    ),
                    **VariableTracker.propagate(self, [a, b]),
                )

            # convert min/max to torch ops
            if b.is_python_constant():
                if isinstance(a, variables.NumpyNdarrayVariable):
                    import numpy as np

                    fn = variables.NumpyVariable(np.clip)
                else:
                    fn = variables.TorchVariable(torch.clamp)
                kwargs = {"min": b} if (self.fn is max) else {"max": b}
                result = fn.call_function(tx, [a], kwargs)
            else:
                if isinstance(a, variables.NumpyNdarrayVariable):
                    import numpy as np

                    fn = {max: np.maximum, min: np.minimum}[self.fn]
                    fn = variables.NumpyVariable(fn)
                else:
                    fn = {max: torch.maximum, min: torch.minimum}[self.fn]
                    fn = variables.TorchVariable(fn)
                result = fn.call_function(tx, [a, b], {})

            # return unspec if both a, b are unspec or const
            if all(
                isinstance(
                    i,
                    (
                        variables.UnspecializedPythonVariable,
                        variables.ConstantVariable,
                    ),
                )
                for i in [a, b]
            ):
                if any(isinstance(val, FakeItemVariable) for val in [a, b]):
                    return variables.FakeItemVariable.from_tensor_variable(result)

                if b.is_python_constant():
                    raw_b = b.as_python_constant()
                else:
                    raw_b = b.raw_value
                if self.fn is max:
                    raw_res = max(a.raw_value, raw_b)
                else:
                    raw_res = min(a.raw_value, raw_b)

                need_unwrap = any(
                    x.need_unwrap
                    for x in [a, b]
                    if isinstance(x, variables.UnspecializedPythonVariable)
                )
                return variables.UnspecializedPythonVariable.from_tensor_variable(
                    result, raw_res, need_unwrap
                )
            # otherwise return tensor
            else:
                return result
        elif isinstance(a, variables.ConstantVariable) and isinstance(
            b, variables.ConstantVariable
        ):
            if self.fn is max:
                return variables.ConstantVariable.create(max(a.value, b.value))
            else:
                return variables.ConstantVariable.create(min(a.value, b.value))
        elif isinstance(a, SymNodeVariable) or isinstance(b, SymNodeVariable):
            proxy = tx.output.create_proxy(
                "call_function", self.fn, *proxy_args_kwargs([a, b], {})
            )
            return SymNodeVariable.create(tx, proxy, None)
        else:
            unimplemented(f"unsupported min / max over args {str(a)}, {str(b)}")

    call_min = _call_min_max
    call_max = _call_min_max

    def call_abs(self, tx, arg: "VariableTracker"):
        # Call arg.__abs__()
        abs_method = BuiltinVariable(getattr).call_function(
            tx, [arg, ConstantVariable.create("__abs__")], {}
        )
        return abs_method.call_function(tx, [], {})

    def call_range(self, tx, *args):
        if self.unspec_python_args(*args) or self.constant_args(*args):
            return variables.RangeVariable(args)
        elif self._dynamic_args(*args):
            args = [
                variables.ConstantVariable.create(guard_if_dyn(arg)) for arg in args
            ]
            return variables.RangeVariable(args)
        # None no-ops this handler and lets the driving function proceed
        return None

    def _dynamic_args(self, *args, **kwargs):
        return any(isinstance(x, SymNodeVariable) for x in args) or any(
            isinstance(x, SymNodeVariable) for x in kwargs.values()
        )

    def call_slice(self, tx, *args):
        return variables.SliceVariable(args)

    def _dyn_proxy(self, tx, *args, **kwargs):
        from .builder import wrap_fx_proxy

        options = VariableTracker.propagate(self, args, kwargs.values())
        return wrap_fx_proxy(
            tx,
            tx.output.create_proxy(
                "call_function", self.fn, *proxy_args_kwargs(args, kwargs)
            ),
            **options,
        )

    def _call_iter_tuple_list(self, tx, obj=None, *args, **kwargs):
        if self._dynamic_args(*args, **kwargs):
            return self._dyn_proxy(tx, *args, **kwargs)

        if isinstance(obj, variables.IteratorVariable):
            # For non-list iterators, we will guard on vars that
            # determine the control flow
            return obj

        # TODO This should probably be treated as a dict, or dicts should also be treated here
        if self.fn == set:
            cls = SetVariable
        else:
            cls = variables.BaseListVariable.cls_for(self.fn)
        if obj is None:
            if cls is SetVariable:
                return cls(
                    [],
                    mutable_local=MutableLocal(),
                )
            else:
                return cls(
                    [],
                    mutable_local=MutableLocal(),
                )
        elif obj.has_unpack_var_sequence(tx):
            if obj.source and not is_constant_source(obj.source):
                if isinstance(obj, TupleIteratorVariable):
                    install_guard(
                        obj.source.make_guard(GuardBuilder.TUPLE_ITERATOR_LEN)
                    )
                else:
                    install_guard(obj.source.make_guard(GuardBuilder.LIST_LENGTH))
            if cls is SetVariable:
                return cls(
                    list(obj.unpack_var_sequence(tx)),
                    mutable_local=MutableLocal(),
                )

            return cls(
                list(obj.unpack_var_sequence(tx)),
                mutable_local=MutableLocal(),
            )

    call_iter = _call_iter_tuple_list
    call_tuple = _call_iter_tuple_list
    call_list = _call_iter_tuple_list
    call_set = _call_iter_tuple_list

    def call_callable(self, tx, arg):
        from .functions import BaseUserFunctionVariable

        if isinstance(
            arg, (variables.UserDefinedClassVariable, BaseUserFunctionVariable)
        ):
            return variables.ConstantVariable.create(True)

    def call_cast(self, _, *args, **kwargs):
        if len(args) == 2:
            return args[1]

        unimplemented(f"unsupported args to builtin cast(): {args} {kwargs}")

    def call_dict(self, tx, *args, **kwargs):
        return BuiltinVariable.call_custom_dict(tx, dict, *args, **kwargs)

    @staticmethod
    def call_custom_dict(tx, user_cls, *args, **kwargs):
        if not kwargs:
            if not args:
                args = ({},)
            assert len(args) == 1
            arg = args[0]
            if isinstance(arg, dict):
                return ConstDictVariable(arg, user_cls, mutable_local=MutableLocal())
            elif isinstance(arg, variables.ConstDictVariable):
                return arg.clone(user_cls=user_cls, mutable_local=MutableLocal())
            elif isinstance(
                arg,
                (
                    ListVariable,
                    TupleVariable,
                    ListIteratorVariable,
                ),
            ):
                items = user_cls()
                for x in arg.unpack_var_sequence(tx):
                    k, v = x.unpack_var_sequence(tx)
                    k = ConstDictVariable.get_key(k)
                    items.update({k: v})
                return ConstDictVariable(items, user_cls, mutable_local=MutableLocal())
        elif not args and kwargs:
            return variables.ConstDictVariable(
                dict(kwargs), user_cls=user_cls, mutable_local=MutableLocal()
            )
        unimplemented(f"dict(): {args} {kwargs}")

    def call_zip(self, tx, *args):
        options = VariableTracker.propagate(self, args)
        if all(x.has_unpack_var_sequence(tx) for x in args):
            items = [
                variables.TupleVariable(list(item), **options)
                for item in zip(*[arg.unpack_var_sequence(tx) for arg in args])
            ]
            return variables.TupleVariable(items, **options)

    def call_enumerate(self, tx, *args):
        options = VariableTracker.propagate(self, args)
        if len(args) == 1:
            start = 0
        else:
            assert len(args) == 2
            assert isinstance(args[1], variables.ConstantVariable)
            start = args[1].as_python_constant()
        if args[0].has_unpack_var_sequence(tx):
            items = [
                variables.TupleVariable(
                    [variables.ConstantVariable.create(idx, **options), var],
                    **options,
                )
                for idx, var in enumerate(args[0].unpack_var_sequence(tx), start)
            ]
            return variables.TupleVariable(items, **options)

    def call_len(self, tx, *args, **kwargs):
        return args[0].call_method(tx, "__len__", args[1:], kwargs)

    def call_getitem(self, tx, *args, **kwargs):
        return args[0].call_method(tx, "__getitem__", args[1:], kwargs)

    def call_isinstance(self, tx, arg, isinstance_type):
        arg_type = arg.python_type()

        isinstance_type = isinstance_type.as_python_constant()

        if isinstance(arg, variables.TensorVariable) and arg.dtype is not None:

            def _tensor_isinstance(tensor_var, tensor_type):
                def check_type(ty):
                    if ty not in tensortype_to_dtype:
                        return issubclass(arg.python_type(), ty)

                    dtypes = tensortype_to_dtype[ty]
                    return arg.dtype in dtypes

                if type(tensor_type) is tuple:
                    return any(check_type(ty) for ty in tensor_type)
                else:
                    return check_type(tensor_type)

            return variables.ConstantVariable.create(
                _tensor_isinstance(arg, isinstance_type)
            )
        # UserDefinedObject with C extensions can have torch.Tensor attributes,
        # so break graph.
        if isinstance(arg, variables.UserDefinedObjectVariable) and isinstance(
            arg.value, types.MemberDescriptorType
        ):
            unimplemented(
                f"isinstance called on UserDefinedClass {arg} {isinstance_type}"
            )
        # handle __instancecheck__ defined in user class
        if (
            isinstance(arg, variables.UserDefinedObjectVariable)
            and "__instancecheck__" in isinstance_type.__class__.__dict__
        ):
            return variables.ConstantVariable.create(
                isinstance_type.__class__.__instancecheck__(isinstance_type, arg.value)
            )

        try:
            val = issubclass(arg_type, isinstance_type)
        except TypeError:
            val = arg_type is isinstance_type
        return variables.ConstantVariable.create(val)

    def call_issubclass(self, tx, left_ty, right_ty):
        """Checks if first arg is subclass of right arg"""
        left_ty = left_ty.as_python_constant()
        right_ty = right_ty.as_python_constant()

        return variables.ConstantVariable(issubclass(left_ty, right_ty))

    def call_super(self, tx, a, b):
        return variables.SuperVariable(a, b)

    def call_next(self, tx, arg):
        if isinstance(
            arg, (variables.ListIteratorVariable, variables.IteratorVariable)
        ):
            val, next_iter = arg.next_variables(tx)
            return val
        elif isinstance(arg, variables.BaseListVariable):
            return arg.items[0]

    def call_hasattr(self, tx, obj, attr):
        if attr.is_python_constant():
            name = attr.as_python_constant()
            return obj.call_hasattr(tx, name)

    def call_map(self, tx, fn, seq):
        if seq.has_unpack_var_sequence(tx):
            items = [fn.call_function(tx, [x], {}) for x in seq.unpack_var_sequence(tx)]
            return variables.TupleVariable(items)

    def call_sum(self, tx, seq, **kwargs):
        # Special case for sum on tuple of floats and ints
        if (
            isinstance(seq, (variables.ListVariable, variables.TupleVariable))
            and all(
                isinstance(x, variables.ConstantVariable)
                and isinstance(x.value, (int, float))
                for x in seq.items
            )
            and not kwargs
        ):
            new_list = [x.value for x in seq.items]
            return variables.ConstantVariable.create(sum(new_list))
        if seq.has_unpack_var_sequence(tx):
            start = kwargs.pop(
                "start", variables.ConstantVariable.create(0)
            ).as_python_constant()
            assert not kwargs
            items = seq.unpack_var_sequence(tx)[start:]
            return BuiltinVariable(functools.reduce).call_function(
                tx,
                [
                    BuiltinVariable(operator.add),
                    variables.TupleVariable(items),
                    variables.ConstantVariable.create(0),
                ],
                {},
            )

    def call_reduce(self, tx, function, iterable, initializer=None):
        if iterable.has_unpack_var_sequence(tx):
            items = iterable.unpack_var_sequence(tx)
            if initializer is None:
                value, items = items[0], items[1:]
            else:
                value = initializer
            for element in items:
                value = function.call_function(tx, [value, element], {})
            return value

    def call_getattr(
        self, tx, obj: VariableTracker, name_var: VariableTracker, default=None
    ):
        from .. import trace_rules
        from . import (
            ConstantVariable,
            GetAttrVariable,
            PythonModuleVariable,
            TorchVariable,
            UserFunctionVariable,
        )
        from .builder import SourcelessBuilder, VariableBuilder

        options = VariableTracker.propagate(self, obj, name_var)
        name = name_var.as_python_constant()

        if not name_var.is_python_constant():
            unimplemented("non-const getattr() name")

        if tx.output.side_effects.is_attribute_mutation(obj):
            try:
                # re-read a pending side effect?
                return tx.output.side_effects.load_attr(obj, name)
            except KeyError:
                pass

        if default is not None:
            hasattr_var = self.call_hasattr(tx, obj, name_var)
            assert hasattr_var.as_python_constant() in (True, False)
            if not hasattr_var.as_python_constant():
                return default

        if obj.source:
            source = AttrSource(obj.source, name)
            options["source"] = source
        else:
            source = None

        if name == "__bases__":
            try:
                value = obj.as_python_constant()
                if isinstance(value, type):
                    bases = value.__bases__
                    if source is not None:
                        tuple_args = [
                            VariableBuilder(tx, GetItemSource(source, i))(b)
                            for i, b in enumerate(bases)
                        ]
                    elif len(bases) == 1 and (
                        bases[0] is object or bases[0] is torch._C.TensorBase
                    ):
                        tuple_args = [SourcelessBuilder()(tx, bases[0])]
                    else:
                        unimplemented(f"unexpected sourceless type bases: {bases}")

                    return variables.TupleVariable(tuple_args, **options)
            except NotImplementedError:
                pass

        if isinstance(obj, variables.NNModuleVariable):
            return obj.var_getattr(tx, name)
        elif isinstance(obj, variables.TensorVariable) and name == "grad":
            if source:
                # We are going to be raising this tensor as grapharg. So, ensure
                # that we have real grad value instead of fake tensor value.
                # Walk through the inputs of the subgraph and find if we already
                # have the original tensor stored in the graphargs.
                for grapharg in tx.output.graphargs:
                    if grapharg.source == source.base:
                        example_value = grapharg.example.grad
                        return VariableBuilder(tx, source)(example_value)
                unimplemented("tensor grad")
            else:
                unimplemented("tensor grad")
        elif isinstance(
            obj,
            (
                variables.TensorVariable,
                variables.NamedTupleVariable,
                variables.ConstantVariable,
                variables.UserDefinedClassVariable,
                variables.UserDefinedObjectVariable,
            ),
        ):
            try:
                return obj.var_getattr(tx, name).clone(source=source)
            except NotImplementedError:
                return GetAttrVariable(obj, name, **options)
        elif isinstance(obj, TorchVariable):
            member = getattr(obj.value, name)
            if is_utils_checkpoint(member):
                options["source"] = source
                return build_checkpoint_variable(**options)
            elif trace_rules.lookup(member) is not None:
                return trace_rules.lookup(member)(member, **options)
            elif is_allowed(member):
                return TorchVariable(member, **options)
            elif ConstantVariable.is_literal(member):
                return ConstantVariable.create(member, **options)
            else:
                return VariableBuilder(tx, source)(member)
        elif isinstance(obj, (PythonModuleVariable, DummyModule)):
            member = obj.value.__dict__[name]

            if config.replay_record_enabled:
                tx.exec_recorder.record_module_access(obj.value, name, member)

            return VariableBuilder(tx, source)(member)
        elif istype(obj, UserFunctionVariable) and name in ("__name__", "__module__"):
            return ConstantVariable.create(
                getattr(obj.fn, name), **VariableTracker.propagate(obj)
            )
        else:
            try:
                return obj.var_getattr(tx, name).clone(source=source)
            except NotImplementedError:
                return GetAttrVariable(obj, name, **options)

    def call_setattr(
        self, tx, obj: VariableTracker, name_var: VariableTracker, val: VariableTracker
    ):
        from .distributed import PlacementVariable

        if isinstance(
            obj,
            (
                variables.DataClassVariable,
                variables.CustomizedDictVariable,
                PlacementVariable,
            ),
        ):
            return obj.call_method(tx, "__setattr__", [name_var, val], {})
        elif (
            tx.output.side_effects.is_attribute_mutation(obj)
            and name_var.is_python_constant()
        ):
<<<<<<< HEAD
            tx.output.side_effects.store_attr(obj, name_var.as_python_constant(), val)
            return val
=======
            name = name_var.as_python_constant()
            if name == "data" and all(
                isinstance(t, variables.TensorVariable)
                # and not (t.source is None or is_constant_source(t.source))
                for t in [val, obj]
            ):
                unimplemented(
                    ".data assignment to a tracked tensors can introduce aliasing, hence we "
                    "need to graph break to apply the aliasing (or track new aliased tensors) "
                    "to continue to trace the graph"
                )
            tx.output.side_effects.store_attr(obj, name, val)
            return val.add_options(self, obj, name_var)
>>>>>>> ff51f94e
        elif isinstance(obj, variables.UserDefinedObjectVariable):
            unimplemented(
                f"setattr(UserDefinedObjectVariable) {type(obj.value).__setattr__}"
            )
        elif isinstance(obj, variables.NNModuleVariable):
            if not tx.output.is_root_tracer():
                raise AttributeMutationError(
                    "Can't inplace modify module params/buffers inside HigherOrderOp"
                )
            if name_var.is_python_constant() and isinstance(
                val, variables.TensorVariable
            ):
                assigning_fake_val = get_fake_value(val.as_proxy().node, tx)

                try:
                    getattr_var = obj.var_getattr(tx, name_var.as_python_constant())
                except AttributeError:
                    getattr_var = None

                if isinstance(getattr_var, variables.TensorVariable):
                    # get_fake_val will get the same fake tensor
                    existing_fake_attr = get_fake_value(getattr_var.as_proxy().node, tx)

                    # same tensor identiy, setattr is a no-op
                    mod_setattr = inspect.getattr_static(obj.module_type, "__setattr__")
                    if (
                        existing_fake_attr is assigning_fake_val
                        and mod_setattr is torch.nn.Module.__setattr__
                    ):
                        return getattr_var

            obj.convert_to_unspecialized(tx)
        # FIXME (tmanlaibaatar) this is utter hack to unblock HuggingFace export
        # Export generally doesn't want to allow mutations on objects directly,
        # but we don't have good way to do this rn. For now, we make it an undefined
        # behaviour and just set attributes directly on the PretrainedConfig object
        # for now.
        elif isinstance(obj, variables.dicts.HFPretrainedConfigVariable) and tx.export:
            if name_var.is_python_constant() and isinstance(
                val, variables.ConstantVariable
            ):
                setattr(
                    obj.obj, name_var.as_python_constant(), val.as_python_constant()
                )
                return ConstantVariable(None)

    def call_delattr(self, tx, obj: VariableTracker, name_var: VariableTracker):
        return self.call_setattr(tx, obj, name_var, variables.DeletedVariable())

    def call_type(self, tx, obj: VariableTracker):
        from .builder import VariableBuilder

        try:
            py_type = obj.python_type()
        except NotImplementedError:
            py_type = None

        if istype(obj, variables.TupleVariable):
            return BuiltinVariable(py_type)

        if py_type is not None and obj.source:
            return VariableBuilder(tx, TypeSource(obj.source))(py_type)

        if py_type is not None:
            return ConstantVariable.create(py_type)

        raise UserError(
            UserErrorType.ANTI_PATTERN,
            f"Can't call type() on generated custom object {obj}. "
            "Please use __class__ instead",
            case_name="type_reflection_method",
        )

    def call_reversed(self, tx, obj: VariableTracker):
        if obj.has_unpack_var_sequence(tx):
            items = list(reversed(obj.unpack_var_sequence(tx)))
            return variables.TupleVariable(
                items, **VariableTracker.propagate(self, obj)
            )

    def call_sorted(self, tx, obj: VariableTracker, **kwargs):
        if (
            obj.has_unpack_var_sequence(tx)
            and not isinstance(obj, variables.TensorVariable)
            and all(x.is_python_constant() for x in obj.unpack_var_sequence(tx))
        ):
            function = kwargs.pop("key", None)
            reverse = kwargs.pop(
                "reverse", ConstantVariable.create(False)
            ).as_python_constant()
            assert len(kwargs) == 0
            if function:
                items = sorted(
                    obj.unpack_var_sequence(tx),
                    key=lambda x: function.call_function(
                        tx, [x], {}
                    ).as_python_constant(),
                    reverse=reverse,
                )
            else:
                items = sorted(
                    obj.unpack_var_sequence(tx),
                    key=lambda x: x.as_python_constant(),
                    reverse=reverse,
                )
            return variables.ListVariable(items, **VariableTracker.propagate(self, obj))

    def call_chain(self, tx, *args):
        if all(obj.has_unpack_var_sequence(tx) for obj in args):
            items = []
            for obj in args:
                items.extend(obj.unpack_var_sequence(tx))
            return variables.TupleVariable(
                items, **VariableTracker.propagate(self, *args)
            )

    def call_islice(self, tx, iterable, *args):
        if iterable.has_unpack_var_sequence(tx) and all(
            x.is_python_constant() for x in args
        ):
            const_args = [x.as_python_constant() for x in args]
            items = iterable.unpack_var_sequence(tx)
            items = list(itertools.islice(items, *const_args))
            return variables.TupleVariable(
                items, **VariableTracker.propagate(self, iterable, *args)
            )

    # neg is a constant fold function, so we only get here if constant fold is not valid
    def call_neg(self, tx, a):
        if isinstance(a, SymNodeVariable):
            return SymNodeVariable.create(
                tx,
                (operator.neg)(a.as_proxy()),
                sym_num=None,
            )
        # None no-ops this handler and lets the driving function proceed
        return None

    def call_id(self, tx, *args):
        if len(args) > 0 and isinstance(args[0], variables.NNModuleVariable):
            nn_mod_variable = args[0]
            mod = tx.output.get_submodule(nn_mod_variable.module_key)
            return variables.ConstantVariable.create(id(mod))
        else:
            unimplemented(f"call_id with args {args}")

    def _comparison(self, tx, left, right):
        """
        Used to implement comparison operators for different types.
        For example, list1 < list2 is implemented differently from tensor1 < tensor2
        """
        from . import (
            BaseListVariable,
            ConstantVariable,
            NNModuleVariable,
            TensorVariable,
            UserDefinedObjectVariable,
            UserFunctionVariable,
        )
        from .lists import SizeVariable
        from .tensor import (
            supported_const_comparison_ops,
            supported_tensor_comparison_ops,
        )

        op = self.fn

        def _unimplemented():
            unimplemented(f"comparison {typestr(left)} {op} {typestr(right)}")

        if (
            all(
                isinstance(x, (NNModuleVariable, ConstantVariable))
                for x in [left, right]
            )
            and op in supported_const_comparison_ops.values()
        ):
            left = (
                tx.output.get_submodule(left.module_key)
                if isinstance(left, NNModuleVariable)
                else left.as_python_constant()
            )
            right = (
                tx.output.get_submodule(right.module_key)
                if isinstance(right, NNModuleVariable)
                else right.as_python_constant()
            )
            return ConstantVariable.create(op(left, right))

        if isinstance(left, UserFunctionVariable):
            if op not in supported_const_comparison_ops.values():
                _unimplemented()
            if not isinstance(right, UserFunctionVariable):
                _unimplemented()
            return ConstantVariable.create(op(left.fn, right.fn))

        # Note, we have a rare BaseListVariable subtype mismatch with valid comparison
        # x = torch.randn([3, 3])
        # x.size() == (3, 3) # True
        # (3, 3) == x.size() # True
        if isinstance(left, (SizeVariable, TupleVariable)) and isinstance(
            right, (TupleVariable, SizeVariable)
        ):
            return BaseListVariable.list_compare(tx, op, left, right)

        if isinstance(left, BaseListVariable):
            if not type(left) == type(right):  # Mismatch in BaseListVariable subclasses
                _unimplemented()
            return BaseListVariable.list_compare(tx, op, left, right)

        if isinstance(left, SetVariable):
            if not type(left) == type(right):  # Mismatch in BaseListVariable subclasses
                _unimplemented()
            return ConstantVariable.create(
                op(left._underlying_items, right._underlying_items)
            )

        if isinstance(left, TensorVariable) or isinstance(right, TensorVariable):
            from .builder import wrap_fx_proxy_cls

            if op is operator.is_ and isinstance(right, TensorVariable):
                return ConstantVariable.create(
                    id(extract_fake_example_value(left.as_proxy().node))
                    == id(extract_fake_example_value(right.as_proxy().node))
                )

            if op not in supported_tensor_comparison_ops.values():
                _unimplemented()
            if (
                isinstance(left, TensorVariable)
                and isinstance(right, TensorVariable)
                and (left.size and right.size) is not None
                and left.size != right.size
            ):
                try:
                    torch.broadcast_shapes(left.size, right.size)
                except RuntimeError:
                    # not broadcastable, can't be compared
                    _unimplemented()
            tensor_cls = left if isinstance(left, TensorVariable) else right
            return wrap_fx_proxy_cls(
                type(tensor_cls),  # handle Ndarrays and Tensors
                tx,
                proxy,
            )

        if isinstance(left, SymNodeVariable) or isinstance(right, SymNodeVariable):
            if op not in supported_tensor_comparison_ops.values():
                _unimplemented()

            proxy = tx.output.create_proxy(
                "call_function", op, (left.as_proxy(), right.as_proxy()), {}
            )
            return SymNodeVariable.create(
                tx,
                proxy,
                sym_num=None,
            )

        if isinstance(left, ConstantVariable) and isinstance(right, ConstantVariable):
            return ConstantVariable.create(op(left.value, right.value))

        if isinstance(left, UserDefinedObjectVariable) and isinstance(
            right, UserDefinedObjectVariable
        ):
            return ConstantVariable.create(op(left.value, right.value))

        if (
            (isinstance(left, StreamVariable) and isinstance(right, StreamVariable))
            or (isinstance(left, EventVariable) and isinstance(right, EventVariable))
        ) and op is operator.eq:
            return ConstantVariable(op(left.value, right.value))

        if op.__name__ == "is_":
            # If the two objects are of different type, we can safely return False
            if type(left) is not type(right):
                return ConstantVariable.create(False)

        _unimplemented()

    # and_ is a constant fold function, so we only get here if constant fold is not valid
    def call_and_(self, tx, a, b):
        if isinstance(a, (SymNodeVariable, ConstantVariable)) and isinstance(
            b, (SymNodeVariable, ConstantVariable)
        ):
            return SymNodeVariable.create(
                tx,
                tx.output.create_proxy(
                    "call_function", operator.and_, *proxy_args_kwargs([a, b], {})
                ),
                sym_num=None,
            )
        # None no-ops this handler and lets the driving function proceed
        return None

    # or_ is a constant fold function, so we only get here if constant fold is not valid
    def call_or_(self, tx, a, b):
        if isinstance(a, (SymNodeVariable, ConstantVariable)) and isinstance(
            b, (SymNodeVariable, ConstantVariable)
        ):
            return SymNodeVariable.create(
                tx,
                tx.output.create_proxy(
                    "call_function", operator.or_, *proxy_args_kwargs([a, b], {})
                ),
                sym_num=None,
            )
        # None no-ops this handler and lets the driving function proceed
        return None

    def call_not_(self, tx, a):
        if isinstance(a, SymNodeVariable):
            return SymNodeVariable.create(
                tx,
                tx.output.create_proxy(
                    "call_function", operator.not_, *proxy_args_kwargs([a], {})
                ),
                sym_num=None,
            )

        if isinstance(a, ListVariable):
            return ConstantVariable.create(len(a.items) == 0)

        return None

    call_eq = _comparison
    call_gt = _comparison
    call_lt = _comparison
    call_ge = _comparison
    call_le = _comparison
    call_ne = _comparison
    call_is_ = _comparison
    call_is_not = _comparison

    def call_all(self, tx, *args, **kwargs):
        from .builder import SourcelessBuilder

        return tx.inline_user_function_return(
            SourcelessBuilder()(tx, polyfill.all), args, kwargs
        )<|MERGE_RESOLUTION|>--- conflicted
+++ resolved
@@ -1180,10 +1180,6 @@
             tx.output.side_effects.is_attribute_mutation(obj)
             and name_var.is_python_constant()
         ):
-<<<<<<< HEAD
-            tx.output.side_effects.store_attr(obj, name_var.as_python_constant(), val)
-            return val
-=======
             name = name_var.as_python_constant()
             if name == "data" and all(
                 isinstance(t, variables.TensorVariable)
@@ -1196,8 +1192,7 @@
                     "to continue to trace the graph"
                 )
             tx.output.side_effects.store_attr(obj, name, val)
-            return val.add_options(self, obj, name_var)
->>>>>>> ff51f94e
+            return val
         elif isinstance(obj, variables.UserDefinedObjectVariable):
             unimplemented(
                 f"setattr(UserDefinedObjectVariable) {type(obj.value).__setattr__}"
