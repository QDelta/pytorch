--- conflicted
+++ resolved
@@ -22,11 +22,8 @@
 from torch.fx.experimental.symbolic_shapes import (
     guard_scalar,
     GuardOnDataDependentSymNode,
-<<<<<<< HEAD
     has_free_symbols,
-=======
     is_symbolic,
->>>>>>> 1b96181c
     SymTypes,
 )
 
