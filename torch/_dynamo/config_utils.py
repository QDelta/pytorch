import contextlib

import copy
import inspect
import io
import itertools
import pickle
import tokenize
import unittest
import warnings
from types import FunctionType, ModuleType
from typing import Any, Dict, Set
from unittest import mock

# Types saved/loaded in configs
CONFIG_TYPES = (int, float, bool, type(None), str, list, set, tuple, dict)


def install_config_module(module):
    """
    Converts a module-level config into a `ConfigModule()`
    """

    class ConfigModuleInstance(ConfigModule):
        _bypass_keys = set()

    def visit(source, dest, prefix, ignore_all=False):
        """
        Walk the module structure and move everything to
        module._config and module._compile_ignored
        """
        ignored = get_assignments_with_compile_ignored_comments(source)
        for key, value in list(source.__dict__.items()):
            if key.startswith("__") or isinstance(value, (ModuleType, FunctionType)):
                continue

            name = f"{prefix}{key}"
            if isinstance(value, CONFIG_TYPES):
                if ignore_all or key in ignored:
                    compile_ignored[name] = value
                else:
                    config[name] = value
                default[name] = value
                if dest is module:
                    delattr(module, key)
            elif isinstance(value, type):
                assert value.__module__ == module.__name__
                # a subconfig with `class Blah:` syntax
                proxy = SubConfigProxy(module, f"{name}.")
                visit(value, proxy, f"{name}.", ignore_all=name in ignored)
                setattr(dest, key, proxy)
            else:
                raise AssertionError(f"Unhandled config {key}={value} ({type(value)})")

    config = dict()
    compile_ignored = dict()
    default = dict()

    visit(module, module, "")
    module._config = config
    module._compile_ignored = compile_ignored
    module._default = default

    config_keys, compile_ignored_keys = set(config.keys()), set(compile_ignored.keys())
    assert config_keys.isdisjoint(compile_ignored_keys)
    module._allowed_keys = config_keys | compile_ignored_keys
    module._compile_ignored_keys = set(compile_ignored.keys())

    module.__class__ = ConfigModuleInstance


# Gets all the keys (i.e. assignments) with a @compile_ignored comment
def get_assignments_with_compile_ignored_comments(module):
    source_code = inspect.getsource(module)
    assignments = set()

    # Tokenize the source code to retrieve comments
    tokens = tokenize.tokenize(io.BytesIO(source_code.encode("utf-8")).readline)
    current_comment = "", -1
    prev_name = ""
    prev_assigned = "", -1

    for token in tokens:
        if token.type == tokenize.COMMENT:
            maybe_current = token.string.strip()
            if "@compile_ignored" in maybe_current:
                current_comment = maybe_current, token.start[0]
                if token.start[0] == prev_assigned[1]:
                    # Check if the current assignment is followed with
                    # a same-line comment with '@compile_ignored'
                    assignments.add(prev_assigned[0])
        elif token.type == tokenize.NAME:
            prev_name = token.string
        elif token.type == tokenize.OP and token.string == "=":
            prev_assigned = prev_name, token.start[0]
            # Check if the current assignment follows a comment with '@compile_ignored'
            if (
                "@compile_ignored" in current_comment[0]
                and current_comment[1] == token.start[0] - 1
            ):
                assignments.add(prev_name)
    return assignments


class ConfigModule(ModuleType):
    # The default values of the configuration settings.  This can be used to
    # determine if the config has been changed or not.
    _default: Dict[str, Any]
    # The actual configuration settings.  E.g., torch._dynamo.config.debug
    # would live as "debug" in the key, and torch._inductor.config.triton.cudagraphs
    # maps as "triton.cudagraphs"
    _config: Dict[str, Any]
    # The same as _config, but for keys that are annotated wtih @compile_ignored
    # in a comment on the line preceding or the same line
    _compile_ignored: Dict[str, Any]
    _allowed_keys: Set[str]
    _bypass_keys: Set[str]
    _compile_ignored_keys: Set[str]

    def __init__(self):
        raise NotImplementedError(
            f"use {__name__}.install_config_module(sys.modules[__name__])"
        )

    def __hasattr__(self, name, value):
        return name in self._config or name in self._compile_ignored

    def __setattr__(self, name, value):
        if name in self._bypass_keys:
            super().__setattr__(name, value)
        elif name in self._compile_ignored_keys:
            self._compile_ignored[name] = value
        elif name in self._allowed_keys:
            self._config[name] = value
        else:
            raise AttributeError(f"{self.__name__}.{name} does not exist")

    def __getattr__(self, name):
        try:
<<<<<<< HEAD
            if name in self._compile_ignored_keys:
                return self._compile_ignored[name]
            else:
                return self._config[name]
        except KeyError:
=======
            return self._config[name]
        except KeyError as e:
>>>>>>> 247f39f6
            # make hasattr() work properly
            raise AttributeError(f"{self.__name__}.{name} does not exist") from e

    def __delattr__(self, name):
        # must support delete because unittest.mock.patch deletes
        # then recreate things
        if name in self._compile_ignored_keys:
            del self._compile_ignored[name]
        else:
            del self._config[name]

    def save_config(self):
        """Convert config to a pickled blob"""
        config = {**self._config, **self._compile_ignored}
        for key in config.get("_save_config_ignore", ()):
            config.pop(key)
        return pickle.dumps(config, protocol=2)

    def codegen_config(self):
        """Convert config to Python statements that replicate current config.
        This does NOT include config settings that are at default values.
        """
        lines = []
        mod = self.__name__
        has_saved_config_ignore = hasattr(self, "_save_config_ignore")
        for k, v in itertools.chain(
            self._config.items(), self._compile_ignored.items()
        ):
            if has_saved_config_ignore and k in self._save_config_ignore:
                continue
            if v == self._default[k]:
                continue
            lines.append(f"{mod}.{k} = {v!r}")
        return "\n".join(lines)

    def to_dict(self):
        warnings.warn(
            (
                "config.to_dict() has been deprecated. It may no longer change the underlying config.",
                "use config.shallow_copy_dict() or config.get_config_copy() instead",
            ),
            DeprecationWarning,
        )
        return self.shallow_copy_dict()

    def shallow_copy_dict(self):
        return {**self._config, **self._compile_ignored}

    def load_dict(self, d):
        assert set(d.keys()) == self._allowed_keys
        for k, v in d.items():
            if k in self._compile_ignored_keys:
                self._compile_ignored[k] = v
            else:
                self._config[k] = v

    def load_config(self, data):
        """Restore from a prior call to save_config()"""
        for k, v in pickle.loads(data).items():
            if k in self._compile_ignored_keys:
                self._compile_ignored[k] = v
            else:
                self._config[k] = v

    def get_config_copy(self):
        return {**copy.deepcopy(self._config), **copy.deepcopy(self._compile_ignored)}

    def patch(self, arg1=None, arg2=None, **kwargs):
        """
        Decorator and/or context manager to make temporary changes to a config.

        As a decorator:

            @config.patch("name", val)
            @config.patch(name1=val1, name2=val2)
            @config.patch({"name1": val1, "name2", val2})
            def foo(...):
                ...

        As a context manager:

            with config.patch("name", val):
                ...
        """
        if arg1 is not None:
            if arg2 is not None:
                # patch("key", True) syntax
                changes = {arg1: arg2}
            else:
                # patch({"key": True}) syntax
                changes = arg1
            assert not kwargs
        else:
            # patch(key=True) syntax
            changes = kwargs
            assert arg2 is None
        assert isinstance(changes, dict), f"expected `dict` got {type(changes)}"
        prior = {}
        prior_ignored = {}
        config = self

        class ConfigPatch(ContextDecorator):
            def __enter__(self):
                assert not prior
                for key, val in changes.items():
                    # KeyError on invalid entry
                    if key in config._compile_ignored_keys:
                        prior_ignored[key] = config._compile_ignored[key]
                        config._compile_ignored[key] = val
                    else:
                        prior[key] = config._config[key]
                        config._config[key] = val

            def __exit__(self, exc_type, exc_val, exc_tb):
                config._config.update(prior)
                config._compile_ignored.update(prior_ignored)
                prior.clear()
                prior_ignored.clear()

        return ConfigPatch()


class ContextDecorator(contextlib.ContextDecorator):
    """
    Same as contextlib.ContextDecorator, but with support for
    `unittest.TestCase`
    """

    def __call__(self, func):
        if isinstance(func, type) and issubclass(func, unittest.TestCase):

            class _TestCase(func):
                @classmethod
                def setUpClass(cls):
                    self.__enter__()
                    try:
                        super().setUpClass()
                    except Exception:
                        self.__exit__(None, None, None)
                        raise

                @classmethod
                def tearDownClass(cls):
                    try:
                        super().tearDownClass()
                    finally:
                        self.__exit__(None, None, None)

            _TestCase.__name__ = func.__name__
            _TestCase.__qualname__ = func.__qualname__
            _TestCase.__module__ = func.__module__

            return _TestCase

        return super().__call__(func)


class SubConfigProxy:
    """
    Shim to redirect to main config.
    `config.triton.cudagraphs` maps to _config["triton.cudagraphs"]
    """

    def __init__(self, config, prefix):
        # `super().__setattr__` to bypass custom `__setattr__`
        super().__setattr__("_config", config)
        super().__setattr__("_prefix", prefix)

    def __setattr__(self, name, value):
        return self._config.__setattr__(self._prefix + name, value)

    def __getattr__(self, name):
        return self._config.__getattr__(self._prefix + name)

    def __delattr__(self, name):
        return self._config.__delattr__(self._prefix + name)


def patch_object(obj, name, value):
    """
    Workaround `mock.patch.object` issue with ConfigModule
    """
    if isinstance(obj, ConfigModule):
        return obj.patch(name, value)
    return mock.patch.object(obj, name, value)<|MERGE_RESOLUTION|>--- conflicted
+++ resolved
@@ -137,16 +137,11 @@
 
     def __getattr__(self, name):
         try:
-<<<<<<< HEAD
             if name in self._compile_ignored_keys:
                 return self._compile_ignored[name]
             else:
                 return self._config[name]
-        except KeyError:
-=======
-            return self._config[name]
         except KeyError as e:
->>>>>>> 247f39f6
             # make hasattr() work properly
             raise AttributeError(f"{self.__name__}.{name} does not exist") from e
 
