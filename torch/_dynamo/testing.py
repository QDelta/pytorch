import contextlib
import dis
import functools
import logging
import os.path
import random
import re
import sys
import types
import unittest
<<<<<<< HEAD
from typing import Optional, Sequence, Union
=======
from typing import List, Optional, Sequence, Union
>>>>>>> f908b0e9
from unittest.mock import patch

np: Optional[types.ModuleType] = None
try:
    import numpy as np
except ModuleNotFoundError:
    np = None

import torch
from torch import fx
from torch._dynamo.output_graph import OutputGraph

from . import config, eval_frame, optimize_assert, reset
from .bytecode_transformation import (
    create_instruction,
    debug_checks,
    is_generator,
    transform_code_object,
)
from .guards import CheckFunctionManager, GuardedCode
from .utils import same

unsupported = eval_frame.unsupported
three = 3

log = logging.getLogger(__name__)


def clone_me(x):
    if x is None:
        return None
    return x.detach().clone().requires_grad_(x.requires_grad)


def skip_if_pytest(fn):
    @functools.wraps(fn)
    def wrapped(*args, **kwargs):
        if "PYTEST_CURRENT_TEST" in os.environ:
            raise unittest.SkipTest("does not work under pytest")
        return fn(*args, **kwargs)

    return wrapped


def named_parameters_for_optimized_module(mod):
    assert isinstance(mod, eval_frame.OptimizedModule)
    return mod._orig_mod.named_parameters


def named_buffers_for_optimized_module(mod):
    assert isinstance(mod, eval_frame.OptimizedModule)
    return mod._orig_mod.named_buffers


def remove_optimized_module_prefix(name) -> str:
    return re.sub(r"^_orig_mod[.]", "", name)


def collect_results(model, prediction, loss, example_inputs):
    results = []
    results.append(prediction)
    results.append(loss)
    # if isinstance(loss, torch.Tensor) and loss.item() > 1:
    #     log.warning(
    #         f"High loss value alert - {loss:.2f}. Can result in unstable gradients."
    #     )

    grads = dict()
    params = dict()
    for name, param in model.named_parameters():
        if isinstance(model, eval_frame.OptimizedModule):
            name = remove_optimized_module_prefix(name)
        param_copy = param
        grad = param.grad
        # Treat None and zero grad as same
        if param.grad is None:
            grad = torch.zeros_like(param)
        grads[name + ".grad"] = grad
        params[name] = param_copy
    results.append(grads)
    results.append(params)
    buffers = dict()
    for name, buffer in model.named_buffers():
        if isinstance(model, eval_frame.OptimizedModule):
            name = remove_optimized_module_prefix(name)
        buffers[name] = buffer
    results.append(buffers)
    for example in example_inputs:
        if isinstance(example, (tuple, list)):
            for inp in example:
                if isinstance(inp, torch.Tensor):
                    results.append(inp.grad)
        else:
            if isinstance(example, torch.Tensor):
                results.append(example.grad)
    return results


def requires_bwd_pass(out):
    if isinstance(out, torch.Tensor):
        return out.requires_grad
    elif isinstance(out, (list, tuple)):
        return any(requires_bwd_pass(x) for x in out)
    elif out is None:
        return False
    elif isinstance(out, int):
        return False
    raise NotImplementedError("Don't know how to reduce", type(out))


def reduce_to_scalar_loss(out):
    """Reduce the output of a model to get scalar loss"""
    if isinstance(out, torch.Tensor):
        # Mean does not work on integer tensors
        return out.sum() / out.numel()
    elif isinstance(out, (list, tuple)):
        return sum([reduce_to_scalar_loss(x) for x in out]) / len(out)
    elif type(out).__name__ in (
        "MaskedLMOutput",
        "Seq2SeqLMOutput",
        "CausalLMOutputWithCrossAttentions",
    ):
        return reduce_to_scalar_loss(out.logits)
    elif type(out).__name__ == "SquashedNormal":
        return out.mean.sum()
    elif isinstance(out, dict):
        return sum([reduce_to_scalar_loss(value) for value in out.values()]) / len(
            out.keys()
        )
    raise NotImplementedError("Don't know how to reduce", type(out))


def debug_dir() -> str:
    path = os.path.join(os.path.dirname(__file__), "../debug")
    if not os.path.exists(path):
        os.mkdir(path)
    return path


def debug_dump(name, code: types.CodeType, extra="") -> None:
    with open(os.path.join(debug_dir(), name), "w") as fd:
        fd.write(
            f"{dis.Bytecode(code).info()}\n\n{dis.Bytecode(code).dis()}\n\n{extra}\n"
        )


def debug_insert_nops(frame, cache_size, hooks, _) -> Optional[GuardedCode]:
    """used to debug jump updates"""

    def insert_nops(instructions, code_options):
        instructions.insert(0, create_instruction("NOP"))
        instructions.insert(0, create_instruction("NOP"))

    if is_generator(frame.f_code):
        return None

    debug_checks(frame.f_code)
    code = transform_code_object(frame.f_code, insert_nops)
    graph = OutputGraph(
        code_options={},
        compiler_fn=None,
        root_tx=None,
        export=False,
        export_constraints=None,
        frame_state={"_id": 0},
        # TODO: shouldn't this be f_locals/f_globals from frame?
        local_scope=locals(),
        global_scope=globals(),
        f_code=frame.f_code,
    )

    return GuardedCode(code, CheckFunctionManager(graph).check_fn)


class CompileCounter:
    def __init__(self):
        self.frame_count = 0
        self.op_count = 0

<<<<<<< HEAD
    def __call__(self, gm: torch.fx.GraphModule):
=======
    def __call__(self, gm: torch.fx.GraphModule, example_inputs: List[torch.Tensor]):
>>>>>>> f908b0e9
        self.frame_count += 1
        for node in gm.graph.nodes:
            if "call" in node.op:
                self.op_count += 1
        return gm.forward

    def clear(self):
        self.frame_count = 0
        self.op_count = 0


class CompileCounterWithBackend:
    def __init__(self, backend):
        self.frame_count = 0
        self.op_count = 0
        self.backend = backend
        self.graphs = []

    def __call__(self, gm: torch.fx.GraphModule, example_inputs: List[torch.Tensor]):
        from .backends.registry import lookup_backend

        self.frame_count += 1
        for node in gm.graph.nodes:
            if "call" in node.op:
                self.op_count += 1
        self.graphs.append(gm)
        return lookup_backend(self.backend)(gm, example_inputs)


# Equivalent to backend="eager", but also records graphs that
# we can assert on
class EagerAndRecordGraphs:
    def __init__(self):
        self.graphs = []

    def __call__(self, gm: torch.fx.GraphModule, example_inputs: List[torch.Tensor]):
        self.graphs.append(gm)
        return gm


def strip_comment(code) -> str:
    code = str(code)
    return re.sub(r"(?m)^ *#.*\n?", "", code)


def remove_trailing_space(code) -> str:
    return "\n".join([line.rstrip() for line in code.split("\n")])


def normalize_gm(gm_str) -> str:
    # strip comments as comments have path to files which may differ from
    # system to system.
    return remove_trailing_space(strip_comment(gm_str))


def standard_test(self, fn, nargs, expected_ops=None, expected_ops_dynamic=None):
    if not config.assume_static_by_default and expected_ops_dynamic is not None:
        expected_ops = expected_ops_dynamic

    actual = CompileCounter()

    args1 = [torch.randn(10, 10) for _ in range(nargs)]
    args2 = [torch.randn(10, 10) for _ in range(nargs)]
    correct1 = fn(*args1)
    correct2 = fn(*args2)
    reset()
    opt_fn = optimize_assert(actual)(fn)
    val1a = opt_fn(*args1)
    val2a = opt_fn(*args2)
    val1b = opt_fn(*args1)
    val2b = opt_fn(*args2)
    reset()
    self.assertTrue(same(val1a, correct1))
    self.assertTrue(same(val1b, correct1))
    self.assertTrue(same(val2a, correct2))
    self.assertTrue(same(val2b, correct2))
    self.assertEqual(actual.frame_count, 1)
    if expected_ops is not None:
        self.assertEqual(actual.op_count, expected_ops)


def dummy_fx_compile(gm: fx.GraphModule, example_inputs):
    return gm.forward


def format_speedup(speedup, pvalue, is_correct=True, pvalue_threshold=0.1):
    if not is_correct:
        return "ERROR"
    if pvalue > pvalue_threshold:
        return f"{speedup:.3f}x SAME"
    return f"{speedup:.3f}x p={pvalue:.2f}"


def rand_strided(
    size: Sequence[int],
    stride: Sequence[int],
    dtype: torch.dtype = torch.float32,
    device: Union[str, torch.device] = "cpu",
    extra_size: int = 0,
):
    needed_size = (
        sum((shape - 1) * stride for shape, stride in zip(size, stride))
        + 1
        + extra_size
    )
    if dtype.is_floating_point:
        buffer = torch.randn(needed_size, dtype=dtype, device=device)
    else:
        buffer = torch.zeros(size=[needed_size], dtype=dtype, device=device)
    return torch.as_strided(buffer, size, stride)


def _make_fn_with_patches(fn, *patches):
    @functools.wraps(fn)
    def _fn(*args, **kwargs):
        with contextlib.ExitStack() as stack:
            for module, attr, val in patches:
                stack.enter_context(patch.object(module, attr, val))

            return fn(*args, **kwargs)

    return _fn


def make_test_cls_with_patches(cls, cls_prefix, fn_suffix, *patches, xfail_prop=None):
    DummyTestClass = type(f"{cls_prefix}{cls.__name__}", cls.__bases__, {})
    DummyTestClass.__qualname__ = DummyTestClass.__name__

    for name in dir(cls):
        if name.startswith("test_"):
            fn = getattr(cls, name)
            if not callable(fn):
                setattr(DummyTestClass, name, getattr(cls, name))
                continue
            new_name = f"{name}{fn_suffix}"
            new_fn = _make_fn_with_patches(fn, *patches)
            new_fn.__name__ = new_name
            if xfail_prop is not None and hasattr(fn, xfail_prop):
                new_fn = unittest.expectedFailure(new_fn)
            setattr(DummyTestClass, new_name, new_fn)
        # NB: Doesn't handle slots correctly, but whatever
        elif not hasattr(DummyTestClass, name):
            setattr(DummyTestClass, name, getattr(cls, name))

    return DummyTestClass


# test Python 3.11+ specific features
def skipIfNotPy311(fn):
    if sys.version_info >= (3, 11):
        return fn
    return unittest.skip(fn)


# Controls tests generated in test/inductor/test_torchinductor_dynamic_shapes.py
# and test/dynamo/test_dynamic_shapes.py
def expectedFailureDynamic(fn):
    fn._expected_failure_dynamic = True
    return fn


# Controls tests generated in test/inductor/test_torchinductor_codegen_dynamic_shapes.py
def expectedFailureCodegenDynamic(fn):
    fn._expected_failure_codegen_dynamic = True
    return fn


# Controls test generated in test/inductor/test_cpp_wrapper.py
def expectedFailureDynamicWrapper(fn):
    fn._expected_failure_dynamic_wrapper = True
    return fn


def reset_rng_state(use_xla=False):
    torch.manual_seed(1337)
    random.seed(1337)
    if np:
        np.random.seed(1337)
    if use_xla:
        import torch_xla.core.xla_model as xm

        xm.set_rng_state(1337, str(xm.xla_device()))<|MERGE_RESOLUTION|>--- conflicted
+++ resolved
@@ -8,11 +8,7 @@
 import sys
 import types
 import unittest
-<<<<<<< HEAD
-from typing import Optional, Sequence, Union
-=======
 from typing import List, Optional, Sequence, Union
->>>>>>> f908b0e9
 from unittest.mock import patch
 
 np: Optional[types.ModuleType] = None
@@ -192,11 +188,7 @@
         self.frame_count = 0
         self.op_count = 0
 
-<<<<<<< HEAD
-    def __call__(self, gm: torch.fx.GraphModule):
-=======
     def __call__(self, gm: torch.fx.GraphModule, example_inputs: List[torch.Tensor]):
->>>>>>> f908b0e9
         self.frame_count += 1
         for node in gm.graph.nodes:
             if "call" in node.op:
