--- conflicted
+++ resolved
@@ -50,21 +50,17 @@
       output_names_.push_back(model->output_name(i));
     }
 
-    size_t num_constants = model->num_constants();
-    std::vector<size_t> constants_internal_offset(num_constants);
-
     model->load_constants(is_cpu);
 #ifdef USE_CUDA
-    if (!is_cpu) {
-      constant_blob_ = model->release_constant_blob();
-    }
-<<<<<<< HEAD
+    constant_blob_ = model->release_constant_blob();
 #endif
-=======
+
+    for (auto& model : models_) {
+      model->update_constants_map(constants_);
+    }
 
     in_spec_ = model->get_in_spec();
     out_spec_ = model->get_out_spec();
->>>>>>> 1cdc3e80
   }
 
   void run(
