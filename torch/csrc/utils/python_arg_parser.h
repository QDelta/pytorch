#pragma once

// Parse arguments to Python functions implemented in C++
// This is similar to PyArg_ParseTupleAndKeywords(), but specifically handles
// the types relevant to PyTorch and distinguishes between overloaded function
// signatures.
//
// Example:
//
//   static PythonArgParser parser({
//     "norm(Scalar p, int64_t dim, bool keepdim=False)",
//     "norm(Scalar p=2)",
//   });
//   ParsedArgs<3> parsed_args;
//   auto r = parser.parse(args, kwargs, parsed_args);
//   if (r.idx == 0) {
//     norm(r.scalar(0), r.int64(1), r.bool(0));
//   } else {
//     norm(r.scalar(0));
//   }
//
// We auto-generate most uses of PythonArgParser; the generated files
// are torch/csrc/autograd/generated/python_*.cpp
//
// Some gotchas that you should watch out for:
//
//    - Note [Order of overloads matters]
//      Order of overloads matters.  A set of input arguments may
//      bind to multiple argument specs; we will always pick the
//      first one in PythonArgParser.  However, when you are writing
//      overloads in, e.g., native_functions.yaml, you don't have to
//      worry about what order you write them, because the code
//      generation logic always gives the overloads a canonical
//      order, where Tensor overloads come first, before Scalar overloads.
//      This logic is in sort_declarations in
//      tools/autograd/gen_python_functions.py
//
//    - Zero-dim tensors (e.g., torch.tensor(2)) bind to both
//      Scalar and Tensor, UNLESS they require grad (in which case
//      they only bind to Tensor).


#include <torch/csrc/python_headers.h>

#include <torch/csrc/Stream.h>
#include <torch/csrc/Device.h>
#include <torch/csrc/Dtype.h>
#include <torch/csrc/DynamicTypes.h>
#include <torch/csrc/Exceptions.h>
#include <torch/csrc/Generator.h>
#include <torch/csrc/MemoryFormat.h>
#include <torch/csrc/QScheme.h>
#include <torch/csrc/Layout.h>
#include <torch/csrc/autograd/python_variable.h>
#include <torch/csrc/jit/frontend/tracer.h>
#include <torch/csrc/python_dimname.h>
#include <torch/csrc/tensor/python_tensor.h>
#include <torch/csrc/utils/object_ptr.h>
#include <torch/csrc/utils/pybind.h>
#include <torch/csrc/utils/python_numbers.h>
#include <torch/csrc/utils/python_strings.h>
#include <torch/csrc/utils/disable_torch_function.h>
#include <torch/csrc/utils/six.h>
#include <torch/csrc/autograd/variable.h>

#include <ATen/PythonTorchFunctionTLS.h>
#include <ATen/core/Tensor.h>
#include <c10/util/Exception.h>
#include <c10/util/irange.h>

#include <array>
#include <cstddef>
#include <memory>
#include <sstream>
#include <string>
#include <vector>

namespace torch {

enum class ParameterType {
  TENSOR, SCALAR, INT64, SYM_INT, DOUBLE, COMPLEX, TENSOR_LIST, INT_LIST, GENERATOR,
  BOOL, STORAGE, PYOBJECT, SCALARTYPE, LAYOUT, MEMORY_FORMAT, DEVICE, STREAM, STRING,
  DIMNAME, DIMNAME_LIST, QSCHEME, FLOAT_LIST, SCALAR_LIST, SYM_INT_LIST
};

struct FunctionParameter;
struct FunctionSignature;
struct PythonArgs;

// Contains bound Python arguments in declaration order
template<int N>
struct ParsedArgs {
  ParsedArgs() : args() { }
  // NOLINTNEXTLINE(cppcoreguidelines-avoid-c-arrays,modernize-avoid-c-arrays)
  PyObject* args[N];
};

struct PythonArgParser {
  explicit PythonArgParser(std::vector<std::string> fmts, bool traceable=false);

  // meant only for `torch` functions.
  template<int N>
  inline PythonArgs parse(PyObject* self, PyObject* args, PyObject* kwargs, ParsedArgs<N>& dst);

  template<int N>
  inline PythonArgs parse(PyObject* args, PyObject* kwargs, ParsedArgs<N>& dst);

  inline PythonArgs parse(PyObject* self, ParsedArgs<0>& dst);

  // Formatted strings of non-hidden signatures
  std::vector<std::string> get_signatures() const;

private:
  [[noreturn]]
  // NOLINTNEXTLINE(cppcoreguidelines-avoid-c-arrays,modernize-avoid-c-arrays)
  void print_error(PyObject* self, PyObject* args, PyObject* kwargs, PyObject* parsed_args[]);
  void check_deprecated(const FunctionSignature & signature);
  // NOLINTNEXTLINE(cppcoreguidelines-avoid-c-arrays,modernize-avoid-c-arrays)
  PythonArgs raw_parse(PyObject* self, PyObject* args, PyObject* kwargs, PyObject* parsed_args[]);

  std::vector<FunctionSignature> signatures_;
  std::string function_name;
  size_t max_args;
  bool traceable;
};

struct PYBIND11_EXPORT FunctionSignature {
  explicit FunctionSignature(const std::string& fmt, int index);

  // NOLINTNEXTLINE(cppcoreguidelines-avoid-c-arrays,modernize-avoid-c-arrays)
  bool parse(PyObject* self, PyObject* args, PyObject* kwargs, PyObject* dst[], bool raise_exception);

  std::string toString() const;

  std::string name;
  std::vector<FunctionParameter> params;
  std::vector<py::handle> overloaded_args;
  size_t min_args;
  size_t max_args;
  size_t max_pos_args;
  int index;
  bool hidden;
  bool deprecated;
  bool disable_torch_function;
};

struct PythonArgs {
  PythonArgs(bool traceable, const FunctionSignature& signature, PyObject** args)
    : idx(signature.index)
    , traceable(traceable)
    , signature(signature)
    , args(args) {}

  int idx;
  bool traceable;
  const FunctionSignature& signature;
  PyObject** args;

  inline bool has_torch_function();
  inline std::string get_func_name();
  inline at::Tensor tensor(int i);
  inline c10::optional<at::Tensor> optionalTensor(int i);
  inline at::Scalar scalar(int i);
  inline at::Scalar scalarWithDefault(int i, const at::Scalar& default_scalar);
  inline std::vector<at::Scalar> scalarlist(int i);
  inline std::vector<at::Tensor> tensorlist(int i);
  inline torch::List<c10::optional<at::Tensor>> list_of_optional_tensors(int i);
  template<int N>
  inline std::array<at::Tensor, N> tensorlist_n(int i);
  inline std::vector<int64_t> intlist(int i);
  inline std::vector<c10::SymInt> symintlist(int i);
  inline c10::OptionalArray<int64_t> intlistOptional(int i);
  inline std::vector<int64_t> intlistWithDefault(int i, std::vector<int64_t> default_intlist);
  inline c10::optional<at::Generator> generator(int i);
  inline at::Storage storage(int i);
  inline at::Storage storage(int i, at::ScalarType& storage_scalar_type, bool& is_typed_storage);
  inline c10::Stream stream(int i);
  inline at::ScalarType scalartype(int i);
  inline at::ScalarType scalartypeWithDefault(int i, at::ScalarType default_scalartype);
  inline c10::optional<at::ScalarType> scalartypeOptional(int i);
  inline c10::optional<at::Scalar> scalarOptional(int i);
  inline c10::optional<int64_t> toInt64Optional(int i);
  inline c10::optional<bool> toBoolOptional(int i);
  inline c10::optional<double> toDoubleOptional(int i);
  inline c10::OptionalArray<double> doublelistOptional(int i);
  inline std::vector<double> doublelist(int i);
  inline std::vector<double> getDoublelist(int i);
  inline at::Layout layout(int i);
  inline at::Layout layoutWithDefault(int i, at::Layout default_layout);
  inline c10::optional<at::Layout> layoutOptional(int i);
  inline at::Device device(int i);
  inline at::Device deviceWithDefault(int i, const at::Device& default_device);
  inline c10::optional<at::Device> deviceOptional(int i);
  inline at::Dimname dimname(int i);
  inline std::vector<at::Dimname> dimnamelist(int i);
  inline c10::optional<std::vector<at::Dimname>> toDimnameListOptional(int i);
  inline at::MemoryFormat memoryformat(int i);
  inline c10::optional<at::MemoryFormat> memoryformatOptional(int i);
  inline at::QScheme toQScheme(int i);
  inline std::string string(int i);
  inline std::string stringWithDefault(int i, const std::string& default_str);
  inline c10::optional<std::string> stringOptional(int i);
  inline c10::string_view stringView(int i);
  inline c10::string_view stringViewWithDefault(int i, const c10::string_view default_str);
  inline c10::optional<c10::string_view> stringViewOptional(int i);
  inline PyObject* pyobject(int i);
  inline int64_t toInt64(int i);
  inline c10::SymInt toSymInt(int i);
  inline int64_t toInt64WithDefault(int i, int64_t default_int);
  inline double toDouble(int i);
  inline double toDoubleWithDefault(int i, double default_double);
  inline c10::complex<double> toComplex(int i);
  inline c10::complex<double> toComplexWithDefault(int i, c10::complex<double> default_complex);
  inline bool toBool(int i);
  inline bool toBoolWithDefault(int i, bool default_bool);
  inline bool isNone(int i);

private:
  at::Tensor tensor_slow(int i);
  at::Scalar scalar_slow(int i);
  at::Scalar scalar_slow(PyObject* arg);
};

struct FunctionParameter {
  FunctionParameter(const std::string& fmt, bool keyword_only);

  bool check(PyObject* obj, std::vector<py::handle> &overloaded_args, int argnum);

  void set_default_str(const std::string& str);
  std::string type_name() const;

  ParameterType type_;
  bool optional;
  bool allow_none;
  bool keyword_only;
  bool allow_numbers_as_tensors = false;
  int size;
  std::string name;
  // having this as a raw PyObject * will presumably leak it, but these are only held by static objects
  // anyway, and Py_Finalize can already be called when this is destructed.
  PyObject *python_name;
  // NOLINTNEXTLINE(cppcoreguidelines-avoid-magic-numbers)
  at::SmallVector<PyObject *, 5> numpy_python_names;
  at::Scalar default_scalar;
  std::vector<int64_t> default_intlist;
  std::string default_string;
  union {
    bool default_bool;
    int64_t default_int;
    double default_double;
    // NOLINTNEXTLINE(cppcoreguidelines-avoid-c-arrays,modernize-avoid-c-arrays)
    double default_complex[2]; // see Scalar
    at::ScalarType default_scalartype;
    at::Layout default_layout;
  };
};

template<int N>
inline PythonArgs PythonArgParser::parse(PyObject* self, PyObject* args, PyObject* kwargs, ParsedArgs<N>& dst) {
  if (N < max_args) {
    throw ValueError("PythonArgParser: dst ParsedArgs buffer does not have enough capacity, expected %d (got %d)",
        (int)max_args, N);
  }
  return raw_parse(self, args, kwargs, dst.args);
}

template<int N>
inline PythonArgs PythonArgParser::parse(PyObject* args, PyObject* kwargs, ParsedArgs<N>& dst) {
  return parse(nullptr, args, kwargs, dst);
}

inline PythonArgs PythonArgParser::parse(PyObject* self, ParsedArgs<0>& dst) {
  return parse(self, nullptr, nullptr, dst);
}

inline bool PythonArgs::has_torch_function(){
  return !this->signature.overloaded_args.empty() ||
       at::impl::PythonTorchFunctionTLS::get_mode();
}

inline std::string PythonArgs::get_func_name(){
  return signature.name;
}

// TODO: this can return MaybeOwned
inline at::Tensor PythonArgs::tensor(int i) {
  if (args[i] && THPVariable_CheckExact(args[i])) {
    return THPVariable_Unpack(args[i]);
  }
  return tensor_slow(i);
}

inline c10::optional<at::Tensor> PythonArgs::optionalTensor(int i) {
  at::Tensor t = tensor(i);
  // NOLINTNEXTLINE(bugprone-branch-clone)
  if (t.defined()) {
    return t;
  } else {
    return c10::nullopt;
  }
}

inline at::Scalar PythonArgs::scalar(int i) {
  if (!args[i]) return signature.params[i].default_scalar;
  return scalar_slow(i);
}

inline std::vector<at::Scalar> PythonArgs::scalarlist(int i) {
  if (!args[i]) return std::vector<at::Scalar>();
  auto tuple = six::isTuple(args[i]);
  THPObjectPtr arg = six::maybeAsTuple(args[i]);
  // NOLINTNEXTLINE(bugprone-branch-clone)
  auto size = tuple ? PyTuple_GET_SIZE(arg.get()) : PyList_GET_SIZE(arg.get());
  // NOLINTNEXTLINE(cppcoreguidelines-init-variables)
  std::vector<at::Scalar> res(size);
  for(const auto idx : c10::irange(size)) {
    PyObject* obj = tuple ? PyTuple_GET_ITEM(arg.get(), idx) : PyList_GET_ITEM(arg.get(), idx);
    res[idx] = scalar_slow(obj);
  }
  return res;
}

inline at::Scalar PythonArgs::scalarWithDefault(int i, const at::Scalar& default_scalar) {
  if (!args[i]) return default_scalar;
  return scalar_slow(i);
}

inline c10::optional<at::Scalar> PythonArgs::scalarOptional(int i) {
  if (!args[i]) return c10::nullopt;
  return scalar_slow(i);
}

inline std::vector<at::Tensor> PythonArgs::tensorlist(int i) {
  if (!args[i]) return std::vector<at::Tensor>();
  auto tuple = six::isTuple(args[i]);
  THPObjectPtr arg = six::maybeAsTuple(args[i]);
  // NOLINTNEXTLINE(bugprone-branch-clone)
  auto size = tuple ? PyTuple_GET_SIZE(arg.get()) : PyList_GET_SIZE(arg.get());
  // NOLINTNEXTLINE(cppcoreguidelines-init-variables)
  std::vector<at::Tensor> res(size);
  for(const auto idx : c10::irange(size)) {
    PyObject* obj = tuple ? PyTuple_GET_ITEM(arg.get(), idx) : PyList_GET_ITEM(arg.get(), idx);
    // This is checked by the argument parser so it's safe to cast without checking
    // if this is a tensor first
    res[idx] = THPVariable_Unpack(obj);
  }
  return res;
}

inline torch::List<c10::optional<at::Tensor>> PythonArgs::list_of_optional_tensors(int i) {
  if (!args[i]) return torch::List<c10::optional<at::Tensor>>();
  auto tuple = six::isTuple(args[i]);
  THPObjectPtr arg = six::maybeAsTuple(args[i]);
  // NOLINTNEXTLINE(bugprone-branch-clone)
  auto size = tuple ? PyTuple_GET_SIZE(arg.get()) : PyList_GET_SIZE(arg.get());
  // NOLINTNEXTLINE(cppcoreguidelines-init-variables)
  torch::List<c10::optional<at::Tensor>> res;
  res.reserve(size);
  for(const auto idx : c10::irange(size)) {
    PyObject* obj = tuple ? PyTuple_GET_ITEM(arg.get(), idx) : PyList_GET_ITEM(arg.get(), idx);
    // This is checked by the argument parser so it's safe to cast without checking
    // if this is a tensor first
    res.push_back(THPVariable_Unpack(obj));
  }
  return res;
}

template<int N>
inline std::array<at::Tensor, N> PythonArgs::tensorlist_n(int i) {
  auto res = std::array<at::Tensor, N>();
  if (!args[i]) return res;
  auto tuple = six::isTuple(args[i]);
  THPObjectPtr arg = six::maybeAsTuple(args[i]);
  // NOLINTNEXTLINE(bugprone-branch-clone)
  auto size = tuple ? PyTuple_GET_SIZE(arg.get()) : PyList_GET_SIZE(arg.get());
  if (size != N) {
    throw TypeError("expected tuple of %d elements but got %d", N, (int)size);
  }
  for(const auto idx : c10::irange(size)) {
    PyObject* obj = tuple ? PyTuple_GET_ITEM(arg.get(), idx) : PyList_GET_ITEM(arg.get(), idx);
    // This is checked by the argument parser so it's safe to cast without checking
    // if this is a tensor first
    res[idx] = THPVariable_Unpack(obj);
  }
  return res;
}

inline std::vector<int64_t> PythonArgs::intlist(int i) {
  return intlistWithDefault(i, signature.params[i].default_intlist);
}

inline std::vector<c10::SymInt> PythonArgs::symintlist(int i) {
  auto intlist = intlistWithDefault(i, signature.params[i].default_intlist);
  return c10::fmap(intlist, [](int64_t n) {return c10::SymInt(n); });
}

inline std::vector<int64_t> PythonArgs::intlistWithDefault(int i, std::vector<int64_t> default_intlist) {
  if (!args[i]) return default_intlist;
  PyObject* arg = args[i];
  const auto size1 = signature.params[i].size;
  if (size1 > 0 && THPUtils_checkLong(arg)) {
    return std::vector<int64_t>(size1, THPUtils_unpackIndex(arg));
  }
  auto tuple = PyTuple_Check(arg);
  // NOLINTNEXTLINE(bugprone-branch-clone)
  const auto size2 = tuple ? PyTuple_GET_SIZE(arg) : PyList_GET_SIZE(arg);
  // NOLINTNEXTLINE(cppcoreguidelines-init-variables)
  std::vector<int64_t> res(size2);
  for(const auto idx : c10::irange(size2)) {
    PyObject* obj = tuple ? PyTuple_GET_ITEM(arg, idx) : PyList_GET_ITEM(arg, idx);
    try {
      // Elements of torch.Size are tensors during tracing, and we need to record extra
      // information before they are turned into an IntArrayRef
      if (traceable && jit::tracer::isTracing() && THPVariable_Check(obj)) {
        auto & var = THPVariable_Unpack(obj);
        jit::tracer::ArgumentStash::stashIntArrayRefElem(
            signature.params[i].name, size2, idx, var);
        res[idx] = var.item<int64_t>();
        continue;
      } else {
        res[idx] = THPUtils_unpackIndex(obj);
      }
    } catch (const std::exception &e) {
      throw TypeError("%s(): argument '%s' must be %s, but found element of type %s at pos %ld",
          signature.name.c_str(), signature.params[i].name.c_str(),
          signature.params[i].type_name().c_str(), Py_TYPE(obj)->tp_name, idx + 1);
    }
  }
  return res;
}

inline c10::OptionalArray<int64_t> PythonArgs::intlistOptional(int i) {
  if (!args[i]) {
    return {};
  }
  return intlist(i);
}

inline std::vector<double> PythonArgs::getDoublelist(int i) {
  PyObject* arg = args[i];
  auto tuple = PyTuple_Check(arg);
  // NOLINTNEXTLINE(bugprone-branch-clone)
  auto size = tuple ? PyTuple_GET_SIZE(arg) : PyList_GET_SIZE(arg);
  // NOLINTNEXTLINE(cppcoreguidelines-init-variables)
  std::vector<double> res(size);
  for(const auto idx : c10::irange(size)) {
    PyObject* obj = tuple ? PyTuple_GET_ITEM(arg, idx) : PyList_GET_ITEM(arg, idx);
    try {
      res[idx] = THPUtils_unpackDouble(obj);
    } catch (const std::exception &e) {
      throw TypeError("%s(): argument '%s' must be %s, but found element of type %s at pos %ld",
          signature.name.c_str(), signature.params[i].name.c_str(),
          signature.params[i].type_name().c_str(), Py_TYPE(obj)->tp_name, idx + 1);
    }
  }
  return res;
}

inline c10::OptionalArray<double> PythonArgs::doublelistOptional(int i) {
  if (!args[i]) {
    return {};
  }
  return this->getDoublelist(i);
}

inline std::vector<double> PythonArgs::doublelist(int i) {
  if (!args[i]) {
    return {};
  }
  return this->getDoublelist(i);
}

inline at::ScalarType PythonArgs::scalartypeWithDefault(int i, at::ScalarType default_scalartype) {
  if (!args[i]) return default_scalartype;
  return scalartype(i);
}

inline at::ScalarType PythonArgs::scalartype(int i) {
  if (!args[i]) {
    auto scalartype = signature.params[i].default_scalartype;
    return (scalartype == at::ScalarType::Undefined) ?
            torch::tensors::get_default_scalar_type() : scalartype;
  }
  PyObject *obj = args[i];
  if (obj == (PyObject*)&PyFloat_Type) {
    return at::ScalarType::Double;
  }
  if (obj == (PyObject*)&PyBool_Type) {
    return at::ScalarType::Bool;
  }
  if (obj == (PyObject*)&PyLong_Type) {
    return at::ScalarType::Long;
  }
  return reinterpret_cast<THPDtype*>(obj)->scalar_type;
}

inline c10::optional<at::ScalarType> PythonArgs::scalartypeOptional(int i) {
  if (!args[i])
    return c10::nullopt;
  return scalartype(i);
}

inline at::Layout PythonArgs::layout(int i) {
  if (!args[i]) return signature.params[i].default_layout;
  return reinterpret_cast<THPLayout*>(args[i])->layout;
}

inline at::Layout PythonArgs::layoutWithDefault(int i, at::Layout default_layout) {
  if (!args[i]) return default_layout;
  return layout(i);
}

inline c10::optional<at::Layout> PythonArgs::layoutOptional(int i) {
  if (!args[i]) return c10::nullopt;
  return layout(i);
}

inline at::Device PythonArgs::device(int i) {
  if (!args[i]) {
    return at::Device(backendToDeviceType(dispatchKeyToBackend(torch::tensors::get_default_dispatch_key())));
  }
  if (THPDevice_Check(args[i])) {
    const auto device = reinterpret_cast<THPDevice*>(args[i]);
    return device->device;
  }
  if (THPUtils_checkLong(args[i])) {
    const auto device_index = THPUtils_unpackLong(args[i]);
    TORCH_CHECK(device_index >= 0, "Device index must not be negative");
    return at::Device(DeviceType::CUDA, device_index);
  }
  const std::string &device_str = THPUtils_unpackString(args[i]);
  return at::Device(device_str);
}

inline at::Device PythonArgs::deviceWithDefault(int i, const at::Device& default_device) {
  if (!args[i]) return default_device;
  return device(i);
}

inline c10::optional<at::Device> PythonArgs::deviceOptional(int i) {
  if (!args[i])
    return c10::nullopt;
  return device(i);
}

inline at::Dimname PythonArgs::dimname(int i) {
  TORCH_INTERNAL_ASSERT(args[i] != nullptr);
  return THPDimname_parse(args[i]);
}

inline std::vector<at::Dimname> parseDimnameList(PyObject* arg) {
  auto tuple = PyTuple_Check(arg);
  // NOLINTNEXTLINE(bugprone-branch-clone)
  auto size = tuple ? PyTuple_GET_SIZE(arg) : PyList_GET_SIZE(arg);
  // NOLINTNEXTLINE(cppcoreguidelines-init-variables)
  std::vector<at::Dimname> res;
  res.reserve(size);
  for(const auto idx : c10::irange(size)) {
    PyObject* obj = tuple ? PyTuple_GET_ITEM(arg, idx) : PyList_GET_ITEM(arg, idx);
    res.push_back(THPDimname_parse(obj));
  }
  return res;
}

inline c10::optional<std::vector<at::Dimname>> PythonArgs::toDimnameListOptional(int i) {
  if (!args[i]) return c10::nullopt;
  return parseDimnameList(args[i]);
}

inline std::vector<at::Dimname> PythonArgs::dimnamelist(int i) {
  TORCH_INTERNAL_ASSERT(args[i]);
  PyObject* arg = args[i];
  auto size = signature.params[i].size;
  TORCH_INTERNAL_ASSERT(size == 0 || size == 1);
  if (size == 1 && THPUtils_checkDimname(arg)) {
    return { THPDimname_parse(arg) };
  }
  return parseDimnameList(arg);
}

inline at::MemoryFormat PythonArgs::memoryformat(int i) {
  if (!args[i]) return at::MemoryFormat::Contiguous;
  TORCH_CHECK(THPMemoryFormat_Check(args[i]), "memory_format arg must be an instance of the torch.memory_format");
  const auto memory_format = reinterpret_cast<THPMemoryFormat*>(args[i]);
  return memory_format->memory_format;
}

inline c10::optional<at::MemoryFormat> PythonArgs::memoryformatOptional(int i) {
  if (!args[i])
    return c10::nullopt;
  return memoryformat(i);
}

inline at::QScheme PythonArgs::toQScheme(int i) {
  if (!args[i]) return at::kPerTensorAffine;
  TORCH_CHECK(THPQScheme_Check(args[i]), "qscheme arg must be an instance of the torch.qscheme");
  const auto qscheme = reinterpret_cast<THPQScheme*>(args[i]);
  return qscheme->qscheme;
}

inline std::string PythonArgs::string(int i) {
  return stringWithDefault(i, signature.params[i].default_string);
}

inline std::string PythonArgs::stringWithDefault(int i, const std::string& default_str) {
  if (!args[i]) return default_str;
  return THPUtils_unpackString(args[i]);
}

inline c10::optional<std::string> PythonArgs::stringOptional(int i) {
  if (!args[i]) return c10::nullopt;
  return THPUtils_unpackString(args[i]);
}

inline c10::string_view PythonArgs::stringView(int i) {
  return stringViewWithDefault(i, signature.params[i].default_string);
}

inline c10::string_view PythonArgs::stringViewWithDefault(int i, const c10::string_view default_str) {
  if (!args[i]) return default_str;
  return THPUtils_unpackStringView(args[i]);
}

inline c10::optional<c10::string_view> PythonArgs::stringViewOptional(int i) {
  if (!args[i]) return c10::nullopt;
  return THPUtils_unpackStringView(args[i]);
}

inline int64_t PythonArgs::toInt64(int i) {
  if (!args[i]) return signature.params[i].default_int;
  if (traceable && jit::tracer::isTracing() && THPVariable_Check(args[i])) {
    auto & var = THPVariable_Unpack(args[i]);
    jit::tracer::ArgumentStash::stashValue(
        signature.params[i].name, idx, var, c10::IntType::get());
  }
  return THPUtils_unpackLong(args[i]);
}

inline c10::SymInt PythonArgs::toSymInt(int i) {
  if (!args[i]) return signature.params[i].default_int;
  if (traceable && jit::tracer::isTracing() && THPVariable_Check(args[i])) {
    auto & var = THPVariable_Unpack(args[i]);
    jit::tracer::ArgumentStash::stashValue(
        signature.params[i].name, idx, var, c10::IntType::get());
  }
  return c10::SymInt(THPUtils_unpackLong(args[i]));
}

inline int64_t PythonArgs::toInt64WithDefault(int i, int64_t default_int) {
  if (!args[i]) return default_int;
  return toInt64(i);
}

inline c10::optional<int64_t> PythonArgs::toInt64Optional(int i) {
  if (!args[i])
    return c10::nullopt;
  return toInt64(i);
}

inline c10::optional<bool> PythonArgs::toBoolOptional(int i) {
  if (!args[i]) {
    return c10::nullopt;
  }
  return toBool(i);
}

inline c10::optional<double> PythonArgs::toDoubleOptional(int i) {
  if (!args[i]) {
    return c10::nullopt;
  }
  return toDouble(i);
}

inline double PythonArgs::toDouble(int i) {
  if (!args[i]) return signature.params[i].default_double;
  return THPUtils_unpackDouble(args[i]);
}

inline double PythonArgs::toDoubleWithDefault(int i, double default_double) {
  if (!args[i]) return default_double;
  return toDouble(i);
}

inline c10::complex<double> PythonArgs::toComplex(int i) {
  // NOLINTNEXTLINE(cppcoreguidelines-pro-type-const-cast)
  c10::complex<double> default_value = *const_cast<c10::complex<double> *>(
    reinterpret_cast<const c10::complex<double> *>(signature.params[i].default_complex));
  if (!args[i]) return default_value;
  return THPUtils_unpackComplexDouble(args[i]);
}

inline c10::complex<double> PythonArgs::toComplexWithDefault(int i, c10::complex<double> default_value) {
  if (!args[i]) return default_value;
  return toComplex(i);
}

inline bool PythonArgs::toBool(int i) {
  if (!args[i]) return signature.params[i].default_bool;
  return args[i] == Py_True;
}

inline bool PythonArgs::toBoolWithDefault(int i, bool default_bool) {
  if (!args[i]) return default_bool;
  return toBool(i);
}

inline bool PythonArgs::isNone(int i) {
  return args[i] == nullptr;
}

inline c10::optional<at::Generator> PythonArgs::generator(int i) {
  if (!args[i]) return c10::nullopt;
  return reinterpret_cast<THPGenerator*>(args[i])->cdata;
}

inline at::Storage PythonArgs::storage(int i) {
  if (!args[i]) return at::Storage();
  return createStorage(args[i]);
}

inline at::Storage PythonArgs::storage(int i, at::ScalarType& storage_scalar_type, bool& is_typed_storage) {
  at::Storage storage;
  if (!args[i]) {
    storage = at::Storage();
    is_typed_storage = false;
    storage_scalar_type = at::ScalarType::Undefined;
  } else {
    storage = createStorageGetType(args[i], storage_scalar_type, is_typed_storage);
  }
  return storage;
}

inline c10::Stream PythonArgs::stream(int i) {
  if (!args[i]) return c10::Stream(c10::Stream::Default::DEFAULT, c10::Device(DeviceType::CPU, -1));
  if (!THPStream_Check(args[i])) {
    throw TypeError("expected Stream object. Got '%s'", Py_TYPE(args[i])->tp_name);
  }
  return c10::Stream::unpack(((THPStream*)args[i])->cdata);
}

inline PyObject* PythonArgs::pyobject(int i) {
  if (!args[i]) return Py_None;
  return args[i];
}

/*
 *
 * Handle __torch_function__ overrides if we know that there are overloaded
 * arguments.  All objects stored in r.overloaded_args must have a
 * __torch_function__ implementation and the arguments must be ordered in order
 * of precedence. Precedence goes from left to right in the order of the
 * signature of the function the overloaded arguments were passed to, except
 * subclasses are always considered before superclasses.
 *
 * If the result of calling __torch_function__ is NotImplemented, the
 * next implementation in the precedence order is called. If all
 * arguments return NotImplemented from their __torch_function__
 * implementation, a TypeError is raised in Python.
 *
 * Assumes overloaded_args has at least one entry. All entries must have
 * a __torch_function__ attribute that resolves to a callable that
 * accepts a torch API function, a tuple of arguments, and a dict of
 * keyword arguments for the torch API function.
 *
 * It is sufficient to call PythonArgs::has_torch_function before
 * calling this function to verify that there are valid arguments
 * present. If that is not done then special care must be taken to
 * ensure there are arguments that are overloaded with
 * __torch_function__.
 *
 * See torch._overrides.handle_torch_function for the equivalent
 * code in the pure-python implementation.
 *
 * 'r' is a parsed PythonArgs instance, returned from
 * PythonArgParser::parse.
 *
 * 'args' is a reference to the python tuple of arguments to the torch
 * API function.
 *
 * 'kwargs' is a reference to the python dict of keyword arguments to
 * the torch API function.
 *
 * 'torch_api' is a reference to a python torch API namespace.
 *
 * 'torch_api_function' is the reference to the original torch method, usually,
 * we can use torch_api and func_name to get torch_api_function. In some cases,
 * e.g., torch custom op, we create the function in C++, if we still use
 * torch_api and func_name to fetch original api, a cyclic call will happen.
 *
 * 'overloaded_args' is the args which have overloaded __torch_function__.
 *
 * 'func_name' is the named of the original torch method.
 *
 * TODO: we could use different names for the following 'handle_torch_function'
 * instead of overloading.
 *
 */
// Used for Tensor methods with arguments.
auto handle_torch_function(PythonArgs &r, PyObject* self, PyObject* args, PyObject* kwargs, PyObject* torch_api, const char* module_name, const char* func_name_override = nullptr) -> PyObject*;

// Used for functions which needs to parse python args.
auto handle_torch_function(PythonArgs &r, PyObject* args, PyObject* kwargs, PyObject* torch_api, const char* module_name, const char* func_name_override = nullptr) -> PyObject*;

// Used for functions that have no argument parsing.
auto handle_torch_function(PyObject* self, const std::string& func_name, PyObject* args=nullptr, PyObject* kwargs=nullptr, PyObject* torch_api=THPVariableClass, const std::string& module_name="torch.Tensor") -> PyObject*;

// Used for functions created in C++, e.g., C++ custom op, which doesn't use PythonArgParser to get overloaded_args.
<<<<<<< HEAD
auto TORCH_API handle_torch_function_no_python_arg_parser(const std::vector<py::handle> &overloaded_args, PyObject* args, PyObject* kwargs, const char* func_name, PyObject* torch_api_function, const char* module_name, const char* torch_function_name = "__torch_function__") -> PyObject*;
=======
enum class TorchFunctionName { TorchFunction, TorchDispatch };

auto TORCH_API handle_torch_function_no_python_arg_parser(
    at::ArrayRef<py::handle> overloaded_args,
    PyObject* args,
    PyObject* kwargs,
    const char* func_name,
    PyObject* torch_api_function,
    const char* module_name,
    TorchFunctionName torch_function_name = TorchFunctionName::TorchFunction)
    -> PyObject*;
>>>>>>> b0863391

// Used for getters of Tensor properties
auto handle_torch_function_getter(THPVariable* self, const std::string& property_name) -> PyObject*;

// Used for setters of Tensor properties.
auto handle_torch_function_setter(THPVariable* self, const std::string& property_name, PyObject* value) -> int;

// Used for __getitem__ and __setitem__
auto handle_torch_function_indexing(PyObject* self, PyObject* index, PyObject* val=nullptr) -> PyObject*;

/*
 * Check if the input obj is Tensor type, including its subclass, or overloaded
 * type. If the type defines __torch_function__, it also returns true.
 * Otherwise returns flase. If the class is not torch.Tensor, and it defines
 * __torch_function__, we append obj to overloaded_args.
 *
 * 'obj': the input argument to be checked
 * 'overloaded_args': the vector to append the overloaded args.
 */
bool is_tensor_and_append_overloaded(PyObject* obj, std::vector<py::handle>* overloaded_args);

/*
 * Check if the input obj is Tensor List or Tensor Tuple type. First check
 * whether obj is Tuple or List type, if true, iterate over each element and
 * check whether it is Tensor type, including its subclass or overloaded type.
 * At the same time, the overloaded arg is appended to the overloaded_args.
 *
 * 'obj': the input argument to be checked
 * 'overloaded_args': the vector to append the overloaded args.
 * 'argnum': the number of total arguments of the function being checked.
 * 'throw_error': whether throw error if any element in the list or tuple is
 *                not tensor type or overloaded.
 */
bool is_tensor_list_and_append_overloaded(PyObject* obj, std::vector<py::handle>* overloaded_args, int argnum, bool throw_error);

/* Given an argument that is definitely a tensor and is definitely overloaded,
 * append it to the overloaded arguments list.  Use this instead of
 * is_tensor_and_append_overloaded in situations where you have a PyObject
 * and you know it definitely is a Tensor and it is definitely overloaded.
 *
 * 'overloaded_args': the vector to append the overloaded args
 * 'obj': the input tensor that is overloaded
 */
void append_overloaded_tensor(std::vector<py::handle>* overloaded_args, PyObject* obj);

/* Given an argument that is definitely a type and is definitely overloaded,
 * append it to the overloaded arguments list. Use this only with __torch_dispatch__,
 * where we operate on classes that have a __torch_dispatch__ classmethod.
 *
 * 'overloaded_args': the vector to append the overloaded type
 * 'obj': the input class that has a __torch_dispatch__ classmethod.
 */
void append_overloaded_type(std::vector<py::handle>* overloaded_args, PyObject* obj);

} // namespace torch<|MERGE_RESOLUTION|>--- conflicted
+++ resolved
@@ -805,9 +805,6 @@
 auto handle_torch_function(PyObject* self, const std::string& func_name, PyObject* args=nullptr, PyObject* kwargs=nullptr, PyObject* torch_api=THPVariableClass, const std::string& module_name="torch.Tensor") -> PyObject*;
 
 // Used for functions created in C++, e.g., C++ custom op, which doesn't use PythonArgParser to get overloaded_args.
-<<<<<<< HEAD
-auto TORCH_API handle_torch_function_no_python_arg_parser(const std::vector<py::handle> &overloaded_args, PyObject* args, PyObject* kwargs, const char* func_name, PyObject* torch_api_function, const char* module_name, const char* torch_function_name = "__torch_function__") -> PyObject*;
-=======
 enum class TorchFunctionName { TorchFunction, TorchDispatch };
 
 auto TORCH_API handle_torch_function_no_python_arg_parser(
@@ -819,7 +816,6 @@
     const char* module_name,
     TorchFunctionName torch_function_name = TorchFunctionName::TorchFunction)
     -> PyObject*;
->>>>>>> b0863391
 
 // Used for getters of Tensor properties
 auto handle_torch_function_getter(THPVariable* self, const std::string& property_name) -> PyObject*;
