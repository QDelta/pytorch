--- conflicted
+++ resolved
@@ -385,11 +385,8 @@
   FastSet<const Value*> managed_output_tensor_values_{};
   FastSet<const Value*> leaked_values_{};
   ManagedTensorRanges managed_tensor_ranges_{};
-<<<<<<< HEAD
-=======
 
   size_t num_intermediate_values_ = 0;
->>>>>>> 930067d1
 };
 
 class TORCH_API StaticRuntime {
