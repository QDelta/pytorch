--- conflicted
+++ resolved
@@ -26,15 +26,9 @@
 # with input tensors of the same shape
 for _ in range(5) :
     o = fusion1.execute([input1, input2])[0]
-<<<<<<< HEAD
 
 assert(o.shape == torch.Size([2, 3, 4]))
 
-=======
-
-assert(o.shape == torch.Size([2, 3, 4]))
-
->>>>>>> 9647bec0
 # Reference in prim torch
 ref_o = refs.add(prims.broadcast_in_dim(input1, [2, 3, 4], [1]), input2)
 assert(ref_o.allclose(o))
@@ -49,16 +43,8 @@
     t0 = fd.define_tensor(sizes=input1.size(), strides=input1.stride())
     t1 = fd.define_tensor(sizes=input2.size(), strides=input2.stride())
 
-<<<<<<< HEAD
-    fd.add_input(t0)
-    fd.add_input(t1)
-
-    t0_b = fd.Ops.broadcast_in_dim(t0, [2, 3, 4], [0, 1, 2])
-    t2 = fd.Ops.add(t0_b, t1)
-=======
     t0_b = fd.ops.broadcast_in_dim(t0, [2, 3, 4], [0, 1, 2])
     t2 = fd.ops.add(t0_b, t1)
->>>>>>> 9647bec0
 
     fd.add_output(t2)
 
@@ -84,16 +70,8 @@
     t0 = fd.define_tensor([3, 1], [1, 1])
     t1 = fd.define_tensor(1)
 
-<<<<<<< HEAD
-    fd.add_input(t0)
-    fd.add_input(t1)
-
-    t1_b = fd.Ops.broadcast_in_dim(t1, [3, 3], [0])  # 1 -> 0
-    t2 = fd.Ops.add(t0, t1_b)
-=======
     t1_b = fd.ops.broadcast_in_dim(t1, [3, 3], [0])  # 1 -> 0
     t2 = fd.ops.add(t0, t1_b)
->>>>>>> 9647bec0
 
     fd.add_output(t2)
 
