--- conflicted
+++ resolved
@@ -14,7 +14,16 @@
 from sympy.logic.boolalg import Boolean as SympyBoolean, BooleanAtom
 
 import torch
-from .functions import CleanDiv, FloorDiv, Mod, ModularIndexing, Pow, TrueDiv, Where
+from .functions import (
+    CleanDiv,
+    FloorDiv,
+    IsNonOverlappingAndDenseIndicator,
+    Mod,
+    ModularIndexing,
+    Pow,
+    TrueDiv,
+    Where,
+)
 
 
 # TODO: Dedupe this with SYMPY_INTERP
@@ -22,15 +31,6 @@
 
 @functools.lru_cache(None)
 def handlers():
-<<<<<<< HEAD
-    from torch.fx.experimental.symbolic_shapes import (
-        IsNonOverlappingAndDenseIndicator,
-        Pow,
-        TrueDiv,
-    )
-
-=======
->>>>>>> 623a311d
     # TODO add CeilDiv (it doesn't appear in the index_expr)
 
     # TODO default to some decompositions if the interpreter doesn't have them
