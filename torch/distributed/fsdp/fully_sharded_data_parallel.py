--- conflicted
+++ resolved
@@ -3548,43 +3548,7 @@
                         # iterations, and `p._saved_grad_shard` remains the
                         # sharded gradient from the last synchronized iteration
                         continue
-<<<<<<< HEAD
                     handle.prepare_gradient_for_optim()
-=======
-                    # Set `p.grad` as needed to ensure optimizer correctness
-                    # since optimizers operate on the `grad` attribute
-                    if hasattr(p, "_cpu_grad"):
-                        p_assert(
-                            p.device == torch.device("cpu"),
-                            f"Device mismatch: p={p.device} "  # type: ignore[attr-defined]
-                            f"p._cpu_grad={p._cpu_grad}"
-                        )
-                        p.grad = p._cpu_grad  # type: ignore[attr-defined]
-                    elif hasattr(p, "_saved_grad_shard"):
-                        p_assert(
-                            p.device == p._saved_grad_shard.device,  # type: ignore[attr-defined]
-                            f"Device mismatch: p={p.device} "  # type: ignore[attr-defined]
-                            f"p._saved_grad_shard={p._saved_grad_shard.device}"
-                        )
-                        # Check if post-backward was called for this param (FSDP unit).
-                        # TODO: This logic will have to be revisited when non-recursive wrapping
-                        # lands. If it was not called, there is no new gradient to accumulate
-                        if p._post_backward_called:
-                            p.grad = p._saved_grad_shard
-                            if fsdp_module._mixed_precision_keep_low_precision_grads():
-                                p.grad.data = p.grad.to(
-                                    fsdp_module.mixed_precision.param_dtype
-                                )
-                    else:
-                        p_assert(
-                            not handle.uses_sharded_strategy or not p._post_backward_called,
-                            "All sharded parameters that received a gradient "
-                            "should use `_saved_grad_shard`"
-                        )
-                    if hasattr(p, "_saved_grad_shard"):
-                        delattr(p, "_saved_grad_shard")
-
->>>>>>> e3354529
                     p_assert(
                         hasattr(p, '_post_backward_called'),
                         "Expected flag _post_backward_called to be set on param."
