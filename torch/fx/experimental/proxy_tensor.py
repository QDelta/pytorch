--- conflicted
+++ resolved
@@ -118,7 +118,9 @@
             # TODO: improve naming
             # TODO: lazily insert this into the graph only on first
             # use?  Maybe complicated and DCE is a better idea
-            set_proxy_slot(inner_s, tracer, proxy_callable())
+            s_proxy = proxy_callable()
+            set_proxy_slot(inner_s, tracer, s_proxy)
+            set_meta(s_proxy, inner_s)
 
     # The basic idea is that we need to associate each tensor/SymInt
     # with a Proxy.  How do we setup this association?  We just store
@@ -126,22 +128,10 @@
     # (so that if we have multiple tracers at the same time, they
     # don't clobber each other.)
     for i, s in enumerate(tensor.shape):
-<<<<<<< HEAD
         try_set_proxy_slot(s, lambda: torch.ops.aten.sym_size(proxy, i))
 
     for i, s in enumerate(tensor.stride()):
         try_set_proxy_slot(s, lambda: torch.ops.aten.sym_stride(proxy, i))
-=======
-        if isinstance(s, SymInt):
-            inner_s = s.get_pyobj()
-            assert isinstance(inner_s, PySymInt)
-            # TODO: improve naming
-            # TODO: lazily insert this into the graph only on first
-            # use?  Maybe complicated and DCE is a better idea
-            s_proxy = torch.ops.aten.sym_size(proxy, i)
-            set_meta(s_proxy, inner_s)
-            set_proxy_slot(inner_s, tracer, s_proxy)
->>>>>>> 0909639c
 
     try_set_proxy_slot(tensor.numel(), lambda: torch.ops.aten.sym_numel(proxy))
     try_set_proxy_slot(tensor.storage_offset(), lambda: torch.ops.aten.sym_storage_offset(proxy))
@@ -225,11 +215,7 @@
     # Some of these are not "real" aten ops and will fail if we
     # call _dispatch_has_kernel_for_dispatch_key on them.
     # This list is probably incomplete
-<<<<<<< HEAD
-    if func_overload not in [torch.ops.aten.size.default, torch.ops.aten.sym_storage_offset.default]:
-=======
-    if func not in [torch.ops.aten.size.default]:
->>>>>>> 0909639c
+    if func not in [torch.ops.aten.size.default, torch.ops.aten.sym_storage_offset.default]:
         with proxy_mode.restore():
             r = func.decompose(*args, **kwargs)
             if r is not NotImplemented:
@@ -464,68 +450,8 @@
             with self.restore():
                 return symbolic_shapes.handle_symbolic_op(func, args, kwargs)
 
-<<<<<<< HEAD
-        if pytree.tree_any_only(
-            torch.Tensor,
-            lambda t: has_proxy_slot(t, self.tracer),
-            (args, kwargs)
-        ):
-            out = proxy_call(self, func_overload, args, kwargs)
-        # When we trace through a torch.tensor invocation, you never actually
-        # see a torch.ops.aten.tensor call. Instead, the way this function is
-        # implemented internally is that we allocate a plain tensor (this is
-        # *guaranteed* to be a plain tensor, we disable all modes when doing
-        # so), and then call at::lift_fresh on it (to give modes a chance to do
-        # their stuff).  Furthermore, the tensor argument to lift_fresh is guaranteed
-        # to be freshly allocated, so we want lift_fresh to be a no-op (directly
-        # returning the input argument).
-        #
-        # Here is the basic problem: when we trace this sequence of executions
-        # into an FX graph, what happens to this call sequence?  Traditionally,
-        # tensor constants get interned as buffers on the FX GraphModule.  But
-        # this is dangerous.  Consider:
-        #
-        #       x = torch.tensor(1)
-        #       x.add_(2)
-        #
-        # Naively, this traces into:
-        #
-        #       t = self._tensor_constant0  # initialized to torch.tensor(1)
-        #       x = torch.ops.aten.lift_fresh(t)
-        #       x.add_(2)
-        #
-        # If lift_fresh returns t directly, the subsequent add_ call will
-        # modify the tensor constant. Really, the problem is we've violated
-        # the invariant the the argument to lift is fresh.  So what we should
-        # preserve the invariant by replacing lift_fresh with lift_fresh_copy:
-        #
-        #       t = self._tensor_constant0  # initialized to torch.tensor(1)
-        #       x = torch.ops.aten.lift_fresh_copy(t)
-        #       x.add_(2)
-        #
-        # This is what the overload modification does.
-        else:
-            flat_args = pytree.tree_flatten((args, kwargs))[0]
-            handled_types = [torch.Tensor, _ProxyTensor, torch.nn.Parameter]
-
-            # If there are any tensor subclasses, we need to handle those tensor subclasses first
-            # TODO: we could use types to test this
-            if any(isinstance(arg, torch.Tensor) and type(arg) not in handled_types for arg in flat_args):
-                return NotImplemented
-
-            if func_overload is torch.ops.aten.lift_fresh.default:
-                func_overload = torch.ops.aten.lift_fresh_copy.default
-
-            n_args, n_kwargs = pytree.tree_map_only((SymInt, SymFloat), fetch_sym_proxy(self.tracer), (args, kwargs))
-
-            proxy_out = self.tracer.create_proxy('call_function', func_overload, n_args, n_kwargs,
-                                                 name=self.tracer.graph._target_to_str(func.__name__))
-
-            out = func_overload(*args, **kwargs)
-=======
         if func in [prim.device.default]:
             return func(*args, **kwargs)
->>>>>>> 0909639c
 
         out = proxy_call(self, func, args, kwargs)
 
@@ -577,12 +503,8 @@
         n_out = self.tracer.create_node("call_function", func, n_args, n_kwargs)
         p_out = fx.Proxy(n_out, self.tracer)
         out = func(*args, **kwargs)
-<<<<<<< HEAD
+        set_meta(p_out, out)
         assert isinstance(out, (PySymInt, PySymFloat)), f"{func}(*{args}, **{kwargs}) = {out}"
-=======
-        set_meta(p_out, out)
-        assert isinstance(out, PySymInt), f"{func}(*{args}, **{kwargs}) = {out}"
->>>>>>> 0909639c
         set_proxy_slot(out, self.tracer, p_out)
         return out
 
