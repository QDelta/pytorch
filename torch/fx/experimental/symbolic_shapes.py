--- conflicted
+++ resolved
@@ -15,12 +15,11 @@
 from dataclasses import dataclass, field
 from enum import Enum
 from functools import lru_cache
-from typing import Any, cast, Callable, Dict, List, Optional, Sequence, Set, Tuple, Type, Union, Iterable
+from typing import Any, cast, Callable, Dict, List, Optional, Sequence, Set, Tuple, Type, Union
 
 import torch
 import torch.fx
 import torch.fx.traceback as fx_traceback
-from torch.fx.experimental import _config as config
 
 from torch.fx.experimental.recording import (
     FakeTensorMeta,
@@ -61,7 +60,6 @@
     "guard_int", "guard_float", "guard_scalar",
     "hint_int", "SYMPY_INTERP", "free_symbols", "is_symbol_binding_fx_node",
     "is_concrete_bool", "SHAPEENV_EVENT_KEY", "CURRENT_NODE_KEY",
-    "has_free_symbols",
 ]
 
 # FX node metadata keys for symbolic shape FX graph.
@@ -153,11 +151,6 @@
 def tensor_has_hints(t):
     return all(has_hint(s) for s in t.size())
 
-<<<<<<< HEAD
-def _iterate_exprs(val: Union[SymInt, torch.Tensor]) -> Iterable[sympy.Expr]:
-    if isinstance(val, SymTypes):
-        yield val.node.expr
-=======
 def free_symbols(val: Union[SymInt, torch.Tensor]) -> Set[sympy.Symbol]:
     if isinstance(val, (SymInt, SymFloat)):
         if not is_symbolic(val):
@@ -165,34 +158,23 @@
             # singleton ints are not symbolic
             return set()
         return val.node.expr.free_symbols
->>>>>>> fa9045a8
     elif isinstance(val, sympy.Expr):
-        yield val
+        return val.free_symbols
     elif isinstance(val, (int, float, bool)):
-        pass
+        return set()
     elif isinstance(val, torch.Tensor):
-        yield from _iterate_exprs(val.size())
-        yield from _iterate_exprs(val.stride())
-        yield from _iterate_exprs(val.storage_offset())
+        return (
+            free_symbols(val.size()) |
+            free_symbols(val.stride()) |
+            free_symbols(val.storage_offset())
+        )
     elif isinstance(val, (tuple, list)):
+        r = set()
         for s in val:
-            yield from _iterate_exprs(s)
+            r |= free_symbols(s)
+        return r
     else:
-        raise AssertionError(f"cannot extract sympy expressions from {val} {type(val)}")
-
-def free_symbols(val: Union[SymInt, torch.Tensor]) -> Set[sympy.Symbol]:
-    itr = _iterate_exprs(val)
-    # we need at least 1 to call union, so we hand code the identity
-    try:
-        first_expr = next(itr)
-    except StopIteration:
-        return set()
-
-    return first_expr.free_symbols.union(*(e.free_symbols for e in itr))
-
-def has_free_symbols(val: Union[SymInt, torch.Tensor]) -> bool:
-    """Faster version of bool(free_symbols(val))"""
-    return not all(e.is_number for e in _iterate_exprs(val))
+        raise AssertionError(f"cannot compute free_symbols of {val} {type(val)}")
 
 # Like free_symbols, but filtered to only report unbacked symbols
 def free_unbacked_symbols(x):
@@ -801,43 +783,17 @@
     constraints we know now (i.e. evaluate_expr)
 
     Use _lru_cache otherwise.
-
-    Also note that this depends on _update_version_counter being called on the
-    shape environment whenever the constraints are updated, otherwise the cache
-    will not be cleared.
     """
     fn_cache = lru_cache(maxsize)(fn)
-    prior_version = 0
-
-    if config.validate_shape_env_verison_key:
-        prior_key = None
-
-        @functools.wraps(fn)
-        def wrapper(self, *args, **kwargs):
-            nonlocal prior_version, prior_key
-            if prior_key is None:
-                prior_key = self._get_key()
-
-            if prior_version != self._version_counter:
-                fn_cache.cache_clear()
-                prior_version = self._version_counter
-                prior_key = self._get_key()
-            else:
-                assert prior_key == self._get_key(), \
-                    "ShapeEnv cache key changed without version being updated!"
-
-            return fn_cache(self, *args, **kwargs)
-
-    else:
-
-        @functools.wraps(fn)
-        def wrapper(self, *args, **kwargs):
-            nonlocal prior_version
-            if prior_version != self._version_counter:
-                fn_cache.cache_clear()
-                prior_version = self._version_counter
-
-            return fn_cache(self, *args, **kwargs)
+    prior_key = None
+
+    @functools.wraps(fn)
+    def wrapper(self, *args, **kwargs):
+        nonlocal prior_key
+        if prior_key != self._get_key():
+            prior_key = self._get_key()
+            fn_cache.cache_clear()
+        return fn_cache(self, *args, **kwargs)
 
     wrapper.cache_clear = fn_cache.cache_clear
     wrapper.cache_info = fn_cache.cache_info  # type: ignore[attr-defined]
@@ -1066,12 +1022,12 @@
         return False
 
     def add_equality(self, source, expr):
-        if expr.is_number:
+        if expr.free_symbols:
+            # these will resolve to either specializations or dynamic equality constraints
+            self._symbolic_equivalences.append((source, expr))
+        else:
             # specialization, right here
             self._static_results.add(f"{source.name()} == {expr}")
-        else:
-            # these will resolve to either specializations or dynamic equality constraints
-            self._symbolic_equivalences.append((source, expr))
 
     def reduce_congruences(self):
         reduced_congruences = {}
@@ -1479,7 +1435,7 @@
             if should_record_events is not None
             else (
                 self._translation_validation_enabled
-                and not config.translation_validation_no_bisect
+                and not torch._dynamo.config.translation_validation_no_bisect
             )
         )
 
@@ -1487,7 +1443,7 @@
         #   - It should record events
         #   - The recording check is enabled
         self.check_recorded_events = (
-            self.should_record_events and config.check_shape_env_recorded_events
+            self.should_record_events and torch._dynamo.config.check_shape_env_recorded_events
         )
 
         # This will make sure we only record the top-level function call.
@@ -1605,10 +1561,6 @@
         # signpost_event
         self.co_fields = co_fields if co_fields else {}
 
-        # Version counter used to invalidate cached values
-        self._prev_cache_key = self._get_key()
-        self._version_counter = 0
-
         # Cache for FX nodes.
         # Maps an already built node a tuple of:
         #   1. node's target
@@ -1659,8 +1611,6 @@
             "tracked_fakes",
             "events",
             "source_name_to_debug_name",
-            "_prev_cache_key",
-            "_version_counter",
         )
 
         # Mapping of the value of each to-be-compared field into the values that
@@ -1859,17 +1809,6 @@
         Determines when we need to invalidate our cache
         """
         return (len(self.replacements), len(self.divisible), self.num_deferred_runtime_asserts)
-
-    def _update_version_counter(self):
-        # The shape environment is queried orders of magnitude more often than
-        # it is changed, so we summarise the cache key into a linearly
-        # increasing version counter which is cheaper to check in _lru_cache
-
-        # Only update version counter if the state actually changed
-        cur_key = self._get_key()
-        if self._prev_cache_key != cur_key:
-            self._prev_cache_key = cur_key
-            self._version_counter += 1
 
     def _produce_dyn_sizes(self,
                            ex_size: Sequence[int],
@@ -2493,16 +2432,16 @@
                     if isinstance(constraint, StrictMinMaxConstraint):
                         constraint_violated = True
                     elif isinstance(constraint, RelaxedUnspecConstraint):
-                        if s.is_number:
+                        if s.free_symbols:
+                            # TODO: Maybe non-strict constraint shouldn't error
+                            # here?  Check what happens in practice
+                            constraint_violated = True
+                        else:
                             i = int(s)
                             # Don't complain about 0/1 specialization, we
                             # expect to have to compile in this case anyway
                             if i not in (0, 1):
                                 constraint_violated = True
-                        else:
-                            # TODO: Maybe non-strict constraint shouldn't error
-                            # here?  Check what happens in practice
-                            constraint_violated = True
                     if constraint_violated:
                         def hint(s):
                             sexpr = ShapeGuardPrinter(symbol_to_source, source_ref, self.var_to_sources).doprint(s)
@@ -2610,7 +2549,7 @@
                 # dynamo's check_tensor_fn does that (see guards.cpp).
                 # However, for non tensor sources, we still need to guard here.
                 if ignore_static and isinstance(source, TensorPropertySource):
-                    if expr.is_number:
+                    if len(expr.free_symbols) == 0:
                         self.log.debug("Skipping guard %s", f"{source_ref(source)} == {expr}")
                         continue
 
@@ -2661,7 +2600,7 @@
                 self._add_target_expr(expr)
                 # A non-relational constraint on a single sizevar can violate
                 # a constraint
-                if not is_trivial and len(expr.free_symbols) == 1:
+                if len(expr.free_symbols) == 1 and not is_trivial:
                     symbol = list(expr.free_symbols)[0]
                     source = symbol_to_source[symbol][0]
                     constraints = symbol_to_constraints[symbol]
@@ -2982,7 +2921,7 @@
         new_expr = safe_expand(new_expr.xreplace(floor_div_replace))
         # TODO: when unbacked_only, can sometimes early return even when there
         # are still free symbols
-        if new_expr.is_number:
+        if len(list(new_expr.free_symbols)) == 0:
             return new_expr
 
         # Check if the range can solve it statically
@@ -3004,11 +2943,10 @@
         new_divisible = set()
         for k in self.divisible:
             res = self.replace(k)
-            if not res.is_number:
+            if len(res.free_symbols) > 0:
                 new_divisible.add(k)
 
         self.divisible = new_divisible
-        self._update_version_counter()
 
     @_lru_cache
     def simplify(self, expr: "sympy.Expr") -> "sympy.Expr":
@@ -3056,7 +2994,7 @@
         your code is still valid for arbitrary shapes (such as optimization decisions)
         """
         result_expr = safe_expand(expr).xreplace(self.var_to_val)
-        if not result_expr.is_number:
+        if len(result_expr.free_symbols) != 0:
             r = self._maybe_evaluate_static(result_expr, compute_hint=True)
             if r is not None:
                 return r
@@ -3069,7 +3007,7 @@
     @lru_cache(256)
     def has_hint(self, expr: "sympy.Expr"):
         result_expr = safe_expand(expr).xreplace(self.var_to_val)
-        return result_expr.is_number or self._maybe_evaluate_static(result_expr) is not None
+        return len(result_expr.free_symbols) == 0 or self._maybe_evaluate_static(result_expr) is not None
 
     def _make_data_dependent_error(self, expr, unhinted_expr):
         # TODO: in a Dynamo context, having user code, and having the
@@ -3091,7 +3029,7 @@
         Adds or updates a replacement for a symbol.
         Use this instead of `self.replacements[a] = expr`.
         """
-        if config.print_specializations and isinstance(expr, (sympy.Integer, sympy.Float)):
+        if torch._dynamo.config.print_specializations and isinstance(expr, (sympy.Integer, sympy.Float)):
             # specializing to a constant, which is likely unexpected
 
             # NOTE(avik): It is possible that we try logging the same specialization multiple times, e.g.,
@@ -3103,15 +3041,10 @@
                 self.log.debug("SPECIALIZATION", stack_info=True)
         log.info("set_replacement %s = %s", a, expr)
         self.replacements[a] = expr
-        self._update_version_counter()
 
         # When specializing 'a == expr', the equality should be also conveyed to
         # Z3, in case an expression uses 'a'.
         self._add_target_expr(sympy.Eq(a, expr))
-
-    def _add_divisible(self, expr: "sympy.Expr"):
-        self.divisible.add(expr)
-        self._update_version_counter()
 
     @_lru_cache
     @record_shapeenv_event()
@@ -3185,7 +3118,7 @@
             try:
                 r = try_solve(expr, mod_expr, floordiv_inequality=False)
                 if r is not None and r[1] == 0:
-                    self._add_divisible(mod_expr)
+                    self.divisible.add(mod_expr)
             except NotImplementedError:
                 pass
         return
@@ -3334,7 +3267,7 @@
         tb = None
 
         try:
-            if orig_expr.is_number:
+            if len(orig_expr.free_symbols) == 0:
                 self.log.debug("eval %s [trivial]", orig_expr)
                 # NB: don't test float as there may be precision issues
                 if isinstance(hint, (int, bool)):
@@ -3362,7 +3295,7 @@
             self._check_frozen(expr, concrete_val)
 
             if (
-                    config.inject_EVALUATE_EXPR_flip_equality_TESTING_ONLY
+                    torch._dynamo.config.inject_EVALUATE_EXPR_flip_equality_TESTING_ONLY
                     and isinstance(hint, bool)
                     and isinstance(expr, (sympy.Eq, sympy.Ne))
             ):
@@ -3464,7 +3397,6 @@
             cands = sorted([s for s in expr.free_symbols if s.name.startswith("i")], key=lambda s: int(s.name[1:]))
             self.deferred_runtime_asserts.setdefault(cands[-1], []).append(ra)
             self.num_deferred_runtime_asserts += 1
-            self._update_version_counter()
             # TODO: refine ranges
             # Unfortunately, range refinement is probably going to not
             # work most of the time, because we don't support symbols
@@ -3543,7 +3475,11 @@
             self._maybe_evaluate_static.cache_clear()
 
 def _is_int(expr):
-    return isinstance(expr, SymInt) and expr.node.expr.is_number
+    if not isinstance(expr, SymInt):
+        return False
+    if len(expr.node.expr.free_symbols) > 0:
+        return False
+    return True
 
 # WARNING: This is legacy, DO NOT USE
 def _is_dim_dynamic(t, d):
